webpackJsonp([1],[
/* 0 */
/***/ function(module, exports, __webpack_require__) {

	module.exports = __webpack_require__(329);


/***/ },
/* 1 */,
/* 2 */,
/* 3 */,
/* 4 */,
/* 5 */,
/* 6 */
/***/ function(module, exports, __webpack_require__) {

	/* REACT HOT LOADER */ if (false) { (function () { var ReactHotAPI = require("/home/akontsevoy/go/src/github.com/gravitational/teleport/web/node_modules/react-hot-api/modules/index.js"), RootInstanceProvider = require("/home/akontsevoy/go/src/github.com/gravitational/teleport/web/node_modules/react-hot-loader/RootInstanceProvider.js"), ReactMount = require("react/lib/ReactMount"), React = require("react"); module.makeHot = module.hot.data ? module.hot.data.makeHot : ReactHotAPI(function () { return RootInstanceProvider.getRootInstances(ReactMount); }, React); })(); } try { (function () {
	
	/*
	Copyright 2015 Gravitational, Inc.
	
	Licensed under the Apache License, Version 2.0 (the "License");
	you may not use this file except in compliance with the License.
	You may obtain a copy of the License at
	
	    http://www.apache.org/licenses/LICENSE-2.0
	
	Unless required by applicable law or agreed to in writing, software
	distributed under the License is distributed on an "AS IS" BASIS,
	WITHOUT WARRANTIES OR CONDITIONS OF ANY KIND, either express or implied.
	See the License for the specific language governing permissions and
	limitations under the License.
	*/
	
	'use strict';
	
	exports.__esModule = true;
	
	var _nuclearJs = __webpack_require__(12);
	
	var enabled = false;
	
	// temporary workaround to disable debug info during unit-tests
	var karma = window.__karma__;
	if (karma && karma.config.args.length === 1) {
	  enabled = false;
	}
	
	var reactor = new _nuclearJs.Reactor({
	  debug: enabled
	});
	
	window.reactor = reactor;
	
	exports['default'] = reactor;
	module.exports = exports['default'];

	/* REACT HOT LOADER */ }).call(this); } finally { if (false) { (function () { var foundReactClasses = module.hot.data && module.hot.data.foundReactClasses || false; if (module.exports && module.makeHot) { var makeExportsHot = require("/home/akontsevoy/go/src/github.com/gravitational/teleport/web/node_modules/react-hot-loader/makeExportsHot.js"); if (makeExportsHot(module, require("react"))) { foundReactClasses = true; } var shouldAcceptModule = true && foundReactClasses; if (shouldAcceptModule) { module.hot.accept(function (err) { if (err) { console.error("Cannot not apply hot update to " + "reactor.js" + ": " + err.message); } }); } } module.hot.dispose(function (data) { data.makeHot = module.makeHot; data.foundReactClasses = foundReactClasses; }); })(); } }

/***/ },
/* 7 */,
/* 8 */
/***/ function(module, exports, __webpack_require__) {

	/* REACT HOT LOADER */ if (false) { (function () { var ReactHotAPI = require("/home/akontsevoy/go/src/github.com/gravitational/teleport/web/node_modules/react-hot-api/modules/index.js"), RootInstanceProvider = require("/home/akontsevoy/go/src/github.com/gravitational/teleport/web/node_modules/react-hot-loader/RootInstanceProvider.js"), ReactMount = require("react/lib/ReactMount"), React = require("react"); module.makeHot = module.hot.data ? module.hot.data.makeHot : ReactHotAPI(function () { return RootInstanceProvider.getRootInstances(ReactMount); }, React); })(); } try { (function () {
	
	/*
	Copyright 2015 Gravitational, Inc.
	
	Licensed under the Apache License, Version 2.0 (the "License");
	you may not use this file except in compliance with the License.
	You may obtain a copy of the License at
	
	    http://www.apache.org/licenses/LICENSE-2.0
	
	Unless required by applicable law or agreed to in writing, software
	distributed under the License is distributed on an "AS IS" BASIS,
	WITHOUT WARRANTIES OR CONDITIONS OF ANY KIND, either express or implied.
	See the License for the specific language governing permissions and
	limitations under the License.
	*/
	
	'use strict';
	
	exports.__esModule = true;
	
	var _require = __webpack_require__(311);
	
	var formatPattern = _require.formatPattern;
	
	var $ = __webpack_require__(18);
	
	var cfg = {
	
	  baseUrl: window.location.origin,
	
	  helpUrl: 'http://gravitational.com/teleport/docs/quickstart/',
	
	  maxSessionLoadSize: 50,
	
	  displayDateFormat: 'l LTS Z',
	
	  auth: {
	    oidc_connectors: []
	  },
	
	  routes: {
	    app: '/web',
	    logout: '/web/logout',
	    login: '/web/login',
	    nodes: '/web/nodes',
	    activeSession: '/web/sessions/:sid',
	    newUser: '/web/newuser/:inviteToken',
	    sessions: '/web/sessions',
	    msgs: '/web/msg/:type(/:subType)',
	    pageNotFound: '/web/notfound'
	  },
	
	  api: {
	    sso: '/v1/webapi/oidc/login/web?redirect_url=:redirect&connector_id=:provider',
	    renewTokenPath: '/v1/webapi/sessions/renew',
	    sessionPath: '/v1/webapi/sessions',
	    invitePath: '/v1/webapi/users/invites/:inviteToken',
	    createUserPath: '/v1/webapi/users',
	    nodesPath: '/v1/webapi/sites/-current-/nodes',
	    siteSessionPath: '/v1/webapi/sites/-current-/sessions',
	    sessionEventsPath: '/v1/webapi/sites/-current-/sessions/:sid/events',
	    siteEventSessionFilterPath: '/v1/webapi/sites/-current-/sessions?filter=:filter',
	    siteEventsFilterPath: '/v1/webapi/sites/-current-/events?event=session.start&event=session.end&from=:start&to=:end',
	
	    getSsoUrl: function getSsoUrl(redirect, provider) {
	      return cfg.baseUrl + formatPattern(cfg.api.sso, { redirect: redirect, provider: provider });
	    },
	
	    getSiteEventsFilterUrl: function getSiteEventsFilterUrl(start, end) {
	      return formatPattern(cfg.api.siteEventsFilterPath, { start: start, end: end });
	    },
	
	    getSessionEventsUrl: function getSessionEventsUrl(sid) {
	      return formatPattern(cfg.api.sessionEventsPath, { sid: sid });
	    },
	
	    getFetchSessionsUrl: function getFetchSessionsUrl(args) {
	      var filter = JSON.stringify(args);
	      return formatPattern(cfg.api.siteEventSessionFilterPath, { filter: filter });
	    },
	
	    getFetchSessionUrl: function getFetchSessionUrl(sid) {
	      return formatPattern(cfg.api.siteSessionPath + '/:sid', { sid: sid });
	    },
	
	    getTerminalSessionUrl: function getTerminalSessionUrl(sid) {
	      return formatPattern(cfg.api.siteSessionPath + '/:sid', { sid: sid });
	    },
	
	    getInviteUrl: function getInviteUrl(inviteToken) {
	      return formatPattern(cfg.api.invitePath, { inviteToken: inviteToken });
	    },
	
	    getEventStreamConnStr: function getEventStreamConnStr() {
	      var hostname = getWsHostName();
	      return hostname + '/v1/webapi/sites/-current-';
	    },
	
	    getTtyUrl: function getTtyUrl() {
	      var hostname = getWsHostName();
	      return hostname + '/v1/webapi/sites/-current-';
	    }
	
	  },
	
	  getFullUrl: function getFullUrl(url) {
	    return cfg.baseUrl + url;
	  },
	
	  getActiveSessionRouteUrl: function getActiveSessionRouteUrl(sid) {
	    return formatPattern(cfg.routes.activeSession, { sid: sid });
	  },
	
	  getAuthProviders: function getAuthProviders() {
	    return cfg.auth.oidc_connectors;
	  },
	
	  init: function init() {
	    var config = arguments.length <= 0 || arguments[0] === undefined ? {} : arguments[0];
	
	    $.extend(true, this, config);
	  }
	};
	
	exports['default'] = cfg;
	
	function getWsHostName() {
	  var prefix = location.protocol == "https:" ? "wss://" : "ws://";
	  var hostport = location.hostname + (location.port ? ':' + location.port : '');
	  return '' + prefix + hostport;
	}
	module.exports = exports['default'];

	/* REACT HOT LOADER */ }).call(this); } finally { if (false) { (function () { var foundReactClasses = module.hot.data && module.hot.data.foundReactClasses || false; if (module.exports && module.makeHot) { var makeExportsHot = require("/home/akontsevoy/go/src/github.com/gravitational/teleport/web/node_modules/react-hot-loader/makeExportsHot.js"); if (makeExportsHot(module, require("react"))) { foundReactClasses = true; } var shouldAcceptModule = true && foundReactClasses; if (shouldAcceptModule) { module.hot.accept(function (err) { if (err) { console.error("Cannot not apply hot update to " + "config.js" + ": " + err.message); } }); } } module.hot.dispose(function (data) { data.makeHot = module.makeHot; data.foundReactClasses = foundReactClasses; }); })(); } }

/***/ },
/* 9 */,
/* 10 */,
/* 11 */,
/* 12 */,
/* 13 */,
/* 14 */,
/* 15 */,
/* 16 */,
/* 17 */,
/* 18 */
/***/ function(module, exports) {

	module.exports = jQuery;

/***/ },
/* 19 */,
/* 20 */,
/* 21 */,
/* 22 */,
/* 23 */
/***/ function(module, exports, __webpack_require__) {

	/* REACT HOT LOADER */ if (false) { (function () { var ReactHotAPI = require("/home/akontsevoy/go/src/github.com/gravitational/teleport/web/node_modules/react-hot-api/modules/index.js"), RootInstanceProvider = require("/home/akontsevoy/go/src/github.com/gravitational/teleport/web/node_modules/react-hot-loader/RootInstanceProvider.js"), ReactMount = require("react/lib/ReactMount"), React = require("react"); module.makeHot = module.hot.data ? module.hot.data.makeHot : ReactHotAPI(function () { return RootInstanceProvider.getRootInstances(ReactMount); }, React); })(); } try { (function () {
	
	/*
	Copyright 2015 Gravitational, Inc.
	
	Licensed under the Apache License, Version 2.0 (the "License");
	you may not use this file except in compliance with the License.
	You may obtain a copy of the License at
	
	    http://www.apache.org/licenses/LICENSE-2.0
	
	Unless required by applicable law or agreed to in writing, software
	distributed under the License is distributed on an "AS IS" BASIS,
	WITHOUT WARRANTIES OR CONDITIONS OF ANY KIND, either express or implied.
	See the License for the specific language governing permissions and
	limitations under the License.
	*/
	
	'use strict';
	
	exports.__esModule = true;
	var _bind = Function.prototype.bind;
	
	function _classCallCheck(instance, Constructor) { if (!(instance instanceof Constructor)) { throw new TypeError('Cannot call a class as a function'); } }
	
	var Logger = (function () {
	  function Logger() {
	    var name = arguments.length <= 0 || arguments[0] === undefined ? 'default' : arguments[0];
	
	    _classCallCheck(this, Logger);
	
	    this.name = name;
	  }
	
	  Logger.prototype.log = function log() {
	    var level = arguments.length <= 0 || arguments[0] === undefined ? 'log' : arguments[0];
	
	    for (var _len = arguments.length, args = Array(_len > 1 ? _len - 1 : 0), _key = 1; _key < _len; _key++) {
	      args[_key - 1] = arguments[_key];
	    }
	
	    console[level].apply(console, ['%c[' + this.name + ']', 'color: blue;'].concat(args));
	  };
	
	  Logger.prototype.trace = function trace() {
	    for (var _len2 = arguments.length, args = Array(_len2), _key2 = 0; _key2 < _len2; _key2++) {
	      args[_key2] = arguments[_key2];
	    }
	
	    this.log.apply(this, ['trace'].concat(args));
	  };
	
	  Logger.prototype.warn = function warn() {
	    for (var _len3 = arguments.length, args = Array(_len3), _key3 = 0; _key3 < _len3; _key3++) {
	      args[_key3] = arguments[_key3];
	    }
	
	    this.log.apply(this, ['warn'].concat(args));
	  };
	
	  Logger.prototype.info = function info() {
	    for (var _len4 = arguments.length, args = Array(_len4), _key4 = 0; _key4 < _len4; _key4++) {
	      args[_key4] = arguments[_key4];
	    }
	
	    this.log.apply(this, ['info'].concat(args));
	  };
	
	  Logger.prototype.error = function error() {
	    for (var _len5 = arguments.length, args = Array(_len5), _key5 = 0; _key5 < _len5; _key5++) {
	      args[_key5] = arguments[_key5];
	    }
	
	    this.log.apply(this, ['error'].concat(args));
	  };
	
	  return Logger;
	})();
	
	exports['default'] = {
	  create: function create() {
	    for (var _len6 = arguments.length, args = Array(_len6), _key6 = 0; _key6 < _len6; _key6++) {
	      args[_key6] = arguments[_key6];
	    }
	
	    return new (_bind.apply(Logger, [null].concat(args)))();
	  }
	};
	module.exports = exports['default'];

	/* REACT HOT LOADER */ }).call(this); } finally { if (false) { (function () { var foundReactClasses = module.hot.data && module.hot.data.foundReactClasses || false; if (module.exports && module.makeHot) { var makeExportsHot = require("/home/akontsevoy/go/src/github.com/gravitational/teleport/web/node_modules/react-hot-loader/makeExportsHot.js"); if (makeExportsHot(module, require("react"))) { foundReactClasses = true; } var shouldAcceptModule = true && foundReactClasses; if (shouldAcceptModule) { module.hot.accept(function (err) { if (err) { console.error("Cannot not apply hot update to " + "logger.js" + ": " + err.message); } }); } } module.hot.dispose(function (data) { data.makeHot = module.makeHot; data.foundReactClasses = foundReactClasses; }); })(); } }

/***/ },
/* 24 */
/***/ function(module, exports, __webpack_require__) {

	/* REACT HOT LOADER */ if (false) { (function () { var ReactHotAPI = require("/home/akontsevoy/go/src/github.com/gravitational/teleport/web/node_modules/react-hot-api/modules/index.js"), RootInstanceProvider = require("/home/akontsevoy/go/src/github.com/gravitational/teleport/web/node_modules/react-hot-loader/RootInstanceProvider.js"), ReactMount = require("react/lib/ReactMount"), React = require("react"); module.makeHot = module.hot.data ? module.hot.data.makeHot : ReactHotAPI(function () { return RootInstanceProvider.getRootInstances(ReactMount); }, React); })(); } try { (function () {
	
	/*
	Copyright 2015 Gravitational, Inc.
	
	Licensed under the Apache License, Version 2.0 (the "License");
	you may not use this file except in compliance with the License.
	You may obtain a copy of the License at
	
	    http://www.apache.org/licenses/LICENSE-2.0
	
	Unless required by applicable law or agreed to in writing, software
	distributed under the License is distributed on an "AS IS" BASIS,
	WITHOUT WARRANTIES OR CONDITIONS OF ANY KIND, either express or implied.
	See the License for the specific language governing permissions and
	limitations under the License.
	*/
	
	'use strict';
	
	var $ = __webpack_require__(18);
	var session = __webpack_require__(32);
	
	var api = {
	
	  put: function put(path, data, withToken) {
	    return api.ajax({ url: path, data: JSON.stringify(data), type: 'PUT' }, withToken);
	  },
	
	  post: function post(path, data, withToken) {
	    return api.ajax({ url: path, data: JSON.stringify(data), type: 'POST' }, withToken);
	  },
	
	  get: function get(path) {
	    return api.ajax({ url: path });
	  },
	
	  ajax: function ajax(cfg) {
	    var withToken = arguments.length <= 1 || arguments[1] === undefined ? true : arguments[1];
	
	    var defaultCfg = {
	      type: "GET",
	      dataType: "json",
	      beforeSend: function beforeSend(xhr) {
	        if (withToken) {
	          var _session$getUserData = session.getUserData();
	
	          var token = _session$getUserData.token;
	
	          xhr.setRequestHeader('Authorization', 'Bearer ' + token);
	        }
	      }
	    };
	
	    return $.ajax($.extend({}, defaultCfg, cfg));
	  }
	};
	
	module.exports = api;
	
	/* REACT HOT LOADER */ }).call(this); } finally { if (false) { (function () { var foundReactClasses = module.hot.data && module.hot.data.foundReactClasses || false; if (module.exports && module.makeHot) { var makeExportsHot = require("/home/akontsevoy/go/src/github.com/gravitational/teleport/web/node_modules/react-hot-loader/makeExportsHot.js"); if (makeExportsHot(module, require("react"))) { foundReactClasses = true; } var shouldAcceptModule = true && foundReactClasses; if (shouldAcceptModule) { module.hot.accept(function (err) { if (err) { console.error("Cannot not apply hot update to " + "api.js" + ": " + err.message); } }); } } module.hot.dispose(function (data) { data.makeHot = module.makeHot; data.foundReactClasses = foundReactClasses; }); })(); } }

/***/ },
/* 25 */,
/* 26 */,
/* 27 */,
/* 28 */,
/* 29 */,
/* 30 */,
/* 31 */,
/* 32 */
/***/ function(module, exports, __webpack_require__) {

	/* REACT HOT LOADER */ if (false) { (function () { var ReactHotAPI = require("/home/akontsevoy/go/src/github.com/gravitational/teleport/web/node_modules/react-hot-api/modules/index.js"), RootInstanceProvider = require("/home/akontsevoy/go/src/github.com/gravitational/teleport/web/node_modules/react-hot-loader/RootInstanceProvider.js"), ReactMount = require("react/lib/ReactMount"), React = require("react"); module.makeHot = module.hot.data ? module.hot.data.makeHot : ReactHotAPI(function () { return RootInstanceProvider.getRootInstances(ReactMount); }, React); })(); } try { (function () {
	
	/*
	Copyright 2015 Gravitational, Inc.
	
	Licensed under the Apache License, Version 2.0 (the "License");
	you may not use this file except in compliance with the License.
	You may obtain a copy of the License at
	
	    http://www.apache.org/licenses/LICENSE-2.0
	
	Unless required by applicable law or agreed to in writing, software
	distributed under the License is distributed on an "AS IS" BASIS,
	WITHOUT WARRANTIES OR CONDITIONS OF ANY KIND, either express or implied.
	See the License for the specific language governing permissions and
	limitations under the License.
	*/
	
	'use strict';
	
	var _require = __webpack_require__(37);
	
	var browserHistory = _require.browserHistory;
	var createMemoryHistory = _require.createMemoryHistory;
	
	var logger = __webpack_require__(23).create('services/sessions');
	var AUTH_KEY_DATA = 'authData';
	
	var _history = createMemoryHistory();
	
	var session = {
	
	  init: function init() {
	    var history = arguments.length <= 0 || arguments[0] === undefined ? browserHistory : arguments[0];
	
	    _history = history;
	  },
	
	  getHistory: function getHistory() {
	    return _history;
	  },
	
	  setUserData: function setUserData(userData) {
	    localStorage.setItem(AUTH_KEY_DATA, JSON.stringify(userData));
	  },
	
	  getUserData: function getUserData() {
	    try {
	      var item = localStorage.getItem(AUTH_KEY_DATA);
	      if (item) {
	        return JSON.parse(item);
	      }
	
	      // for sso use-cases, try to grab the token from HTML
	      var hiddenDiv = document.getElementById("bearer_token");
	      if (hiddenDiv !== null) {
	        var json = window.atob(hiddenDiv.textContent);
	        var userData = JSON.parse(json);
	        if (userData.token) {
	          // put it into the session
	          this.setUserData(userData);
	          // remove the element
	          hiddenDiv.remove();
	          return userData;
	        }
	      }
	    } catch (err) {
	      logger.error('error trying to read user auth data:', err);
	    }
	
	    return {};
	  },
	
	  clear: function clear() {
	    localStorage.clear();
	  }
	
	};
	
	module.exports = session;
	
	/* REACT HOT LOADER */ }).call(this); } finally { if (false) { (function () { var foundReactClasses = module.hot.data && module.hot.data.foundReactClasses || false; if (module.exports && module.makeHot) { var makeExportsHot = require("/home/akontsevoy/go/src/github.com/gravitational/teleport/web/node_modules/react-hot-loader/makeExportsHot.js"); if (makeExportsHot(module, require("react"))) { foundReactClasses = true; } var shouldAcceptModule = true && foundReactClasses; if (shouldAcceptModule) { module.hot.accept(function (err) { if (err) { console.error("Cannot not apply hot update to " + "session.js" + ": " + err.message); } }); } } module.hot.dispose(function (data) { data.makeHot = module.makeHot; data.foundReactClasses = foundReactClasses; }); })(); } }

/***/ },
/* 33 */,
/* 34 */,
/* 35 */,
/* 36 */,
/* 37 */,
/* 38 */,
/* 39 */,
/* 40 */,
/* 41 */,
/* 42 */,
/* 43 */
/***/ function(module, exports) {

	module.exports = _;

/***/ },
/* 44 */,
/* 45 */,
/* 46 */,
/* 47 */
/***/ function(module, exports, __webpack_require__) {

	/* REACT HOT LOADER */ if (false) { (function () { var ReactHotAPI = require("/home/akontsevoy/go/src/github.com/gravitational/teleport/web/node_modules/react-hot-api/modules/index.js"), RootInstanceProvider = require("/home/akontsevoy/go/src/github.com/gravitational/teleport/web/node_modules/react-hot-loader/RootInstanceProvider.js"), ReactMount = require("react/lib/ReactMount"), React = require("react"); module.makeHot = module.hot.data ? module.hot.data.makeHot : ReactHotAPI(function () { return RootInstanceProvider.getRootInstances(ReactMount); }, React); })(); } try { (function () {
	
	/*
	Copyright 2015 Gravitational, Inc.
	
	Licensed under the Apache License, Version 2.0 (the "License");
	you may not use this file except in compliance with the License.
	You may obtain a copy of the License at
	
	    http://www.apache.org/licenses/LICENSE-2.0
	
	Unless required by applicable law or agreed to in writing, software
	distributed under the License is distributed on an "AS IS" BASIS,
	WITHOUT WARRANTIES OR CONDITIONS OF ANY KIND, either express or implied.
	See the License for the specific language governing permissions and
	limitations under the License.
	*/
	
	'use strict';
	
	exports.__esModule = true;
	var React = __webpack_require__(2);
	var logoSvg = __webpack_require__(437);
	var classnames = __webpack_require__(61);
	
	var TeleportLogo = function TeleportLogo() {
	  return React.createElement(
	    'svg',
	    { className: 'grv-icon-logo-tlpt' },
	    React.createElement('use', { xlinkHref: logoSvg })
	  );
	};
	
	var UserIcon = function UserIcon(_ref) {
	  var _ref$name = _ref.name;
	  var name = _ref$name === undefined ? '' : _ref$name;
	  var isDark = _ref.isDark;
	
	  var iconClass = classnames('grv-icon-user', {
	    '--dark': isDark
	  });
	
	  return React.createElement(
	    'div',
	    { title: name, className: iconClass },
	    React.createElement(
	      'span',
	      null,
	      React.createElement(
	        'strong',
	        null,
	        name[0]
	      )
	    )
	  );
	};
	
	exports.TeleportLogo = TeleportLogo;
	exports.UserIcon = UserIcon;
	
	/* REACT HOT LOADER */ }).call(this); } finally { if (false) { (function () { var foundReactClasses = module.hot.data && module.hot.data.foundReactClasses || false; if (module.exports && module.makeHot) { var makeExportsHot = require("/home/akontsevoy/go/src/github.com/gravitational/teleport/web/node_modules/react-hot-loader/makeExportsHot.js"); if (makeExportsHot(module, require("react"))) { foundReactClasses = true; } var shouldAcceptModule = true && foundReactClasses; if (shouldAcceptModule) { module.hot.accept(function (err) { if (err) { console.error("Cannot not apply hot update to " + "icons.jsx" + ": " + err.message); } }); } } module.hot.dispose(function (data) { data.makeHot = module.makeHot; data.foundReactClasses = foundReactClasses; }); })(); } }

/***/ },
/* 48 */
/***/ function(module, exports, __webpack_require__) {

	/* REACT HOT LOADER */ if (false) { (function () { var ReactHotAPI = require("/home/akontsevoy/go/src/github.com/gravitational/teleport/web/node_modules/react-hot-api/modules/index.js"), RootInstanceProvider = require("/home/akontsevoy/go/src/github.com/gravitational/teleport/web/node_modules/react-hot-loader/RootInstanceProvider.js"), ReactMount = require("react/lib/ReactMount"), React = require("react"); module.makeHot = module.hot.data ? module.hot.data.makeHot : ReactHotAPI(function () { return RootInstanceProvider.getRootInstances(ReactMount); }, React); })(); } try { (function () {
	
	/*
	Copyright 2015 Gravitational, Inc.
	
	Licensed under the Apache License, Version 2.0 (the "License");
	you may not use this file except in compliance with the License.
	You may obtain a copy of the License at
	
	    http://www.apache.org/licenses/LICENSE-2.0
	
	Unless required by applicable law or agreed to in writing, software
	distributed under the License is distributed on an "AS IS" BASIS,
	WITHOUT WARRANTIES OR CONDITIONS OF ANY KIND, either express or implied.
	See the License for the specific language governing permissions and
	limitations under the License.
	*/
	
	'use strict';
	
	exports.__esModule = true;
	var React = __webpack_require__(2);
	
	var MSG_INFO_LOGIN_SUCCESS = 'Login was successful, you can close this window and continue using tsh.';
	var MSG_ERROR_LOGIN_FAILED = 'Login unsuccessful. Please try again, if the problem persists, contact your system administator.';
	var MSG_ERROR_DEFAULT = 'Whoops, something went wrong.';
	
	var MSG_ERROR_NOT_FOUND = 'Whoops, we cannot find that.';
	var MSG_ERROR_NOT_FOUND_DETAILS = 'Looks like the page you are looking for isn\'t here any longer.';
	
	var MSG_ERROR_EXPIRED_INVITE = 'Invite code has expired.';
	var MSG_ERROR_EXPIRED_INVITE_DETAILS = 'Looks like your invite code isn\'t valid anymore.';
	
	var MsgType = {
	  INFO: 'info',
	  ERROR: 'error'
	};
	
	var ErrorTypes = {
	  FAILED_TO_LOGIN: 'login_failed',
	  EXPIRED_INVITE: 'expired_invite',
	  NOT_FOUND: 'not_found'
	};
	
	var InfoTypes = {
	  LOGIN_SUCCESS: 'login_success'
	};
	
	var MessagePage = React.createClass({
	  displayName: 'MessagePage',
	
	  render: function render() {
	    var _props$params = this.props.params;
	    var type = _props$params.type;
	    var subType = _props$params.subType;
	
	    if (type === MsgType.ERROR) {
	      return React.createElement(ErrorPage, { type: subType });
	    }
	
	    if (type === MsgType.INFO) {
	      return React.createElement(InfoPage, { type: subType });
	    }
	
	    return null;
	  }
	});
	
	var ErrorPage = React.createClass({
	  displayName: 'ErrorPage',
	
	  render: function render() {
	    var type = this.props.type;
	
	    var msgBody = React.createElement(
	      'div',
	      null,
	      React.createElement(
	        'h1',
	        null,
	        MSG_ERROR_DEFAULT
	      )
	    );
	
	    if (type === ErrorTypes.FAILED_TO_LOGIN) {
	      msgBody = React.createElement(
	        'div',
	        null,
	        React.createElement(
	          'h1',
	          null,
	          MSG_ERROR_LOGIN_FAILED
	        )
	      );
	    }
	
	    if (type === ErrorTypes.EXPIRED_INVITE) {
	      msgBody = React.createElement(
	        'div',
	        null,
	        React.createElement(
	          'h1',
	          null,
	          MSG_ERROR_EXPIRED_INVITE
	        ),
	        React.createElement(
	          'div',
	          null,
	          MSG_ERROR_EXPIRED_INVITE_DETAILS
	        )
	      );
	    }
	
	    if (type === ErrorTypes.NOT_FOUND) {
	      msgBody = React.createElement(
	        'div',
	        null,
	        React.createElement(
	          'h1',
	          null,
	          MSG_ERROR_NOT_FOUND
	        ),
	        React.createElement(
	          'div',
	          null,
	          MSG_ERROR_NOT_FOUND_DETAILS
	        )
	      );
	    }
	
	    return React.createElement(
	      'div',
	      { className: 'grv-msg-page' },
	      React.createElement(
	        'div',
	        { className: 'grv-header' },
	        React.createElement('i', { className: 'fa fa-frown-o' }),
	        ' '
	      ),
	      msgBody,
	      React.createElement(
	        'div',
	        { className: 'contact-section' },
	        'If you believe this is an issue with Teleport, please ',
	        React.createElement(
	          'a',
	          { href: 'https://github.com/gravitational/teleport/issues/new' },
	          'create a GitHub issue.'
	        )
	      )
	    );
	  }
	});
	
	var InfoPage = React.createClass({
	  displayName: 'InfoPage',
	
	  render: function render() {
	    var type = this.props.type;
	
	    var msgBody = null;
	
	    if (type === InfoTypes.LOGIN_SUCCESS) {
	      msgBody = React.createElement(
	        'div',
	        null,
	        React.createElement(
	          'h1',
	          null,
	          MSG_INFO_LOGIN_SUCCESS
	        )
	      );
	    }
	
	    return React.createElement(
	      'div',
	      { className: 'grv-msg-page' },
	      React.createElement(
	        'div',
	        { className: 'grv-header' },
	        React.createElement('i', { className: 'fa fa-smile-o' }),
	        ' '
	      ),
	      msgBody
	    );
	  }
	});
	
	var NotFound = function NotFound() {
	  return React.createElement(ErrorPage, { type: ErrorTypes.NOT_FOUND });
	};
	
	exports.ErrorPage = ErrorPage;
	exports.InfoPage = InfoPage;
	exports.NotFound = NotFound;
	exports.ErrorTypes = ErrorTypes;
	exports.MessagePage = MessagePage;
	
	/* REACT HOT LOADER */ }).call(this); } finally { if (false) { (function () { var foundReactClasses = module.hot.data && module.hot.data.foundReactClasses || false; if (module.exports && module.makeHot) { var makeExportsHot = require("/home/akontsevoy/go/src/github.com/gravitational/teleport/web/node_modules/react-hot-loader/makeExportsHot.js"); if (makeExportsHot(module, require("react"))) { foundReactClasses = true; } var shouldAcceptModule = true && foundReactClasses; if (shouldAcceptModule) { module.hot.accept(function (err) { if (err) { console.error("Cannot not apply hot update to " + "msgPage.jsx" + ": " + err.message); } }); } } module.hot.dispose(function (data) { data.makeHot = module.makeHot; data.foundReactClasses = foundReactClasses; }); })(); } }

/***/ },
/* 49 */
/***/ function(module, exports, __webpack_require__) {

	/* REACT HOT LOADER */ if (false) { (function () { var ReactHotAPI = require("/home/akontsevoy/go/src/github.com/gravitational/teleport/web/node_modules/react-hot-api/modules/index.js"), RootInstanceProvider = require("/home/akontsevoy/go/src/github.com/gravitational/teleport/web/node_modules/react-hot-loader/RootInstanceProvider.js"), ReactMount = require("react/lib/ReactMount"), React = require("react"); module.makeHot = module.hot.data ? module.hot.data.makeHot : ReactHotAPI(function () { return RootInstanceProvider.getRootInstances(ReactMount); }, React); })(); } try { (function () {
	
	/*
	Copyright 2015 Gravitational, Inc.
	
	Licensed under the Apache License, Version 2.0 (the "License");
	you may not use this file except in compliance with the License.
	You may obtain a copy of the License at
	
	    http://www.apache.org/licenses/LICENSE-2.0
	
	Unless required by applicable law or agreed to in writing, software
	distributed under the License is distributed on an "AS IS" BASIS,
	WITHOUT WARRANTIES OR CONDITIONS OF ANY KIND, either express or implied.
	See the License for the specific language governing permissions and
	limitations under the License.
	*/
	
	'use strict';
	
	exports.__esModule = true;
	
	var _extends = Object.assign || function (target) { for (var i = 1; i < arguments.length; i++) { var source = arguments[i]; for (var key in source) { if (Object.prototype.hasOwnProperty.call(source, key)) { target[key] = source[key]; } } } return target; };
	
	function _objectWithoutProperties(obj, keys) { var target = {}; for (var i in obj) { if (keys.indexOf(i) >= 0) continue; if (!Object.prototype.hasOwnProperty.call(obj, i)) continue; target[i] = obj[i]; } return target; }
	
	var React = __webpack_require__(2);
	
	var GrvTableTextCell = function GrvTableTextCell(_ref) {
	  var rowIndex = _ref.rowIndex;
	  var data = _ref.data;
	  var columnKey = _ref.columnKey;
	
	  var props = _objectWithoutProperties(_ref, ['rowIndex', 'data', 'columnKey']);
	
	  return React.createElement(
	    GrvTableCell,
	    props,
	    data[rowIndex][columnKey]
	  );
	};
	
	/**
	* Sort indicator used by SortHeaderCell
	*/
	var SortTypes = {
	  ASC: 'ASC',
	  DESC: 'DESC'
	};
	
	var SortIndicator = function SortIndicator(_ref2) {
	  var sortDir = _ref2.sortDir;
	
	  var cls = 'grv-table-indicator-sort fa fa-sort';
	  if (sortDir === SortTypes.DESC) {
	    cls += '-desc';
	  }
	
	  if (sortDir === SortTypes.ASC) {
	    cls += '-asc';
	  }
	
	  return React.createElement('i', { className: cls });
	};
	
	/**
	* Sort Header Cell
	*/
	var SortHeaderCell = React.createClass({
	  displayName: 'SortHeaderCell',
	
	  render: function render() {
	    var _props = this.props;
	    var sortDir = _props.sortDir;
	    var title = _props.title;
	
	    var props = _objectWithoutProperties(_props, ['sortDir', 'title']);
	
	    return React.createElement(
	      GrvTableCell,
	      props,
	      React.createElement(
	        'a',
	        { onClick: this.onSortChange },
	        title
	      ),
	      React.createElement(SortIndicator, { sortDir: sortDir })
	    );
	  },
	
	  onSortChange: function onSortChange(e) {
	    e.preventDefault();
	    if (this.props.onSortChange) {
	      // default
	      var newDir = SortTypes.DESC;
	      if (this.props.sortDir) {
	        newDir = this.props.sortDir === SortTypes.DESC ? SortTypes.ASC : SortTypes.DESC;
	      }
	      this.props.onSortChange(this.props.columnKey, newDir);
	    }
	  }
	});
	
	/**
	* Default Cell
	*/
	var GrvTableCell = React.createClass({
	  displayName: 'GrvTableCell',
	
	  render: function render() {
	    var props = this.props;
	    return props.isHeader ? React.createElement(
	      'th',
	      { key: props.key, className: 'grv-table-cell' },
	      props.children
	    ) : React.createElement(
	      'td',
	      { key: props.key },
	      props.children
	    );
	  }
	});
	
	/**
	* Table
	*/
	var GrvTable = React.createClass({
	  displayName: 'GrvTable',
	
	  renderHeader: function renderHeader(children) {
	    var _this = this;
	
	    var cells = children.map(function (item, index) {
	      return _this.renderCell(item.props.header, _extends({ index: index, key: index, isHeader: true }, item.props));
	    });
	
	    return React.createElement(
	      'thead',
	      { className: 'grv-table-header' },
	      React.createElement(
	        'tr',
	        null,
	        cells
	      )
	    );
	  },
	
	  renderBody: function renderBody(children) {
	    var _this2 = this;
	
	    var count = this.props.rowCount;
	    var rows = [];
	    for (var i = 0; i < count; i++) {
	      var cells = children.map(function (item, index) {
	        return _this2.renderCell(item.props.cell, _extends({ rowIndex: i, key: index, isHeader: false }, item.props));
	      });
	
	      rows.push(React.createElement(
	        'tr',
	        { key: i },
	        cells
	      ));
	    }
	
	    return React.createElement(
	      'tbody',
	      null,
	      rows
	    );
	  },
	
	  renderCell: function renderCell(cell, cellProps) {
	    var content = null;
	    if (React.isValidElement(cell)) {
	      content = React.cloneElement(cell, cellProps);
	    } else if (typeof cell === 'function') {
	      content = cell(cellProps);
	    }
	
	    return content;
	  },
	
	  render: function render() {
	    var children = [];
	    React.Children.forEach(this.props.children, function (child) {
	      if (child == null) {
	        return;
	      }
	
	      if (child.type.displayName !== 'GrvTableColumn') {
	        throw 'Should be GrvTableColumn';
	      }
	
	      children.push(child);
	    });
	
	    var tableClass = 'table grv-table ' + this.props.className;
	
	    return React.createElement(
	      'table',
	      { className: tableClass },
	      this.renderHeader(children),
	      this.renderBody(children)
	    );
	  }
	});
	
	var GrvTableColumn = React.createClass({
	  displayName: 'GrvTableColumn',
	
	  render: function render() {
	    throw new Error('Component <GrvTableColumn /> should never render');
	  }
	});
	
	var EmptyIndicator = function EmptyIndicator(_ref3) {
	  var text = _ref3.text;
	  return React.createElement(
	    'div',
	    { className: 'grv-table-indicator-empty text-center text-muted' },
	    React.createElement(
	      'span',
	      null,
	      text
	    )
	  );
	};
	
	exports['default'] = GrvTable;
	exports.Column = GrvTableColumn;
	exports.Table = GrvTable;
	exports.Cell = GrvTableCell;
	exports.TextCell = GrvTableTextCell;
	exports.SortHeaderCell = SortHeaderCell;
	exports.SortIndicator = SortIndicator;
	exports.SortTypes = SortTypes;
	exports.EmptyIndicator = EmptyIndicator;
	
	/* REACT HOT LOADER */ }).call(this); } finally { if (false) { (function () { var foundReactClasses = module.hot.data && module.hot.data.foundReactClasses || false; if (module.exports && module.makeHot) { var makeExportsHot = require("/home/akontsevoy/go/src/github.com/gravitational/teleport/web/node_modules/react-hot-loader/makeExportsHot.js"); if (makeExportsHot(module, require("react"))) { foundReactClasses = true; } var shouldAcceptModule = true && foundReactClasses; if (shouldAcceptModule) { module.hot.accept(function (err) { if (err) { console.error("Cannot not apply hot update to " + "table.jsx" + ": " + err.message); } }); } } module.hot.dispose(function (data) { data.makeHot = module.makeHot; data.foundReactClasses = foundReactClasses; }); })(); } }

/***/ },
/* 50 */
/***/ function(module, exports, __webpack_require__) {

	/* REACT HOT LOADER */ if (false) { (function () { var ReactHotAPI = require("/home/akontsevoy/go/src/github.com/gravitational/teleport/web/node_modules/react-hot-api/modules/index.js"), RootInstanceProvider = require("/home/akontsevoy/go/src/github.com/gravitational/teleport/web/node_modules/react-hot-loader/RootInstanceProvider.js"), ReactMount = require("react/lib/ReactMount"), React = require("react"); module.makeHot = module.hot.data ? module.hot.data.makeHot : ReactHotAPI(function () { return RootInstanceProvider.getRootInstances(ReactMount); }, React); })(); } try { (function () {
	
	/*
	Copyright 2015 Gravitational, Inc.
	
	Licensed under the Apache License, Version 2.0 (the "License");
	you may not use this file except in compliance with the License.
	You may obtain a copy of the License at
	
	    http://www.apache.org/licenses/LICENSE-2.0
	
	Unless required by applicable law or agreed to in writing, software
	distributed under the License is distributed on an "AS IS" BASIS,
	WITHOUT WARRANTIES OR CONDITIONS OF ANY KIND, either express or implied.
	See the License for the specific language governing permissions and
	limitations under the License.
	*/
	
	'use strict';
	
	exports.__esModule = true;
	var nodeHostNameByServerId = function nodeHostNameByServerId(serverId) {
	  return [['tlpt_nodes'], function (nodes) {
	    var server = nodes.find(function (item) {
	      return item.get('id') === serverId;
	    });
	    return !server ? '' : server.get('hostname');
	  }];
	};
	
	var nodeListView = [['tlpt_nodes'], function (nodes) {
	  return nodes.map(function (item) {
	    var serverId = item.get('id');
	    return {
	      id: serverId,
	      hostname: item.get('hostname'),
	      tags: getTags(item),
	      addr: item.get('addr')
	    };
	  }).toJS();
	}];
	
	function getTags(node) {
	  var allLabels = [];
	  var labels = node.get('labels');
	
	  if (labels) {
	    labels.entrySeq().toArray().forEach(function (item) {
	      allLabels.push({
	        role: item[0],
	        value: item[1]
	      });
	    });
	  }
	
	  labels = node.get('cmd_labels');
	
	  if (labels) {
	    labels.entrySeq().toArray().forEach(function (item) {
	      allLabels.push({
	        role: item[0],
	        value: item[1].get('result'),
	        tooltip: item[1].get('command')
	      });
	    });
	  }
	
	  return allLabels;
	}
	
	exports['default'] = {
	  nodeListView: nodeListView,
	  nodeHostNameByServerId: nodeHostNameByServerId
	};
	module.exports = exports['default'];

	/* REACT HOT LOADER */ }).call(this); } finally { if (false) { (function () { var foundReactClasses = module.hot.data && module.hot.data.foundReactClasses || false; if (module.exports && module.makeHot) { var makeExportsHot = require("/home/akontsevoy/go/src/github.com/gravitational/teleport/web/node_modules/react-hot-loader/makeExportsHot.js"); if (makeExportsHot(module, require("react"))) { foundReactClasses = true; } var shouldAcceptModule = true && foundReactClasses; if (shouldAcceptModule) { module.hot.accept(function (err) { if (err) { console.error("Cannot not apply hot update to " + "getters.js" + ": " + err.message); } }); } } module.hot.dispose(function (data) { data.makeHot = module.makeHot; data.foundReactClasses = foundReactClasses; }); })(); } }

/***/ },
/* 51 */
/***/ function(module, exports, __webpack_require__) {

	/* REACT HOT LOADER */ if (false) { (function () { var ReactHotAPI = require("/home/akontsevoy/go/src/github.com/gravitational/teleport/web/node_modules/react-hot-api/modules/index.js"), RootInstanceProvider = require("/home/akontsevoy/go/src/github.com/gravitational/teleport/web/node_modules/react-hot-loader/RootInstanceProvider.js"), ReactMount = require("react/lib/ReactMount"), React = require("react"); module.makeHot = module.hot.data ? module.hot.data.makeHot : ReactHotAPI(function () { return RootInstanceProvider.getRootInstances(ReactMount); }, React); })(); } try { (function () {
	
	/*
	Copyright 2015 Gravitational, Inc.
	
	Licensed under the Apache License, Version 2.0 (the "License");
	you may not use this file except in compliance with the License.
	You may obtain a copy of the License at
	
	    http://www.apache.org/licenses/LICENSE-2.0
	
	Unless required by applicable law or agreed to in writing, software
	distributed under the License is distributed on an "AS IS" BASIS,
	WITHOUT WARRANTIES OR CONDITIONS OF ANY KIND, either express or implied.
	See the License for the specific language governing permissions and
	limitations under the License.
	*/
	
	'use strict';
	
	exports.__esModule = true;
	var reactor = __webpack_require__(6);
	
	var _require = __webpack_require__(230);
	
	var TLPT_NOTIFICATIONS_ADD = _require.TLPT_NOTIFICATIONS_ADD;
	exports['default'] = {
	
	  showError: function showError(text) {
	    var title = arguments.length <= 1 || arguments[1] === undefined ? 'ERROR' : arguments[1];
	
	    dispatch({ isError: true, text: text, title: title });
	  },
	
	  showSuccess: function showSuccess(text) {
	    var title = arguments.length <= 1 || arguments[1] === undefined ? 'SUCCESS' : arguments[1];
	
	    dispatch({ isSuccess: true, text: text, title: title });
	  },
	
	  showInfo: function showInfo(text) {
	    var title = arguments.length <= 1 || arguments[1] === undefined ? 'INFO' : arguments[1];
	
	    dispatch({ isInfo: true, text: text, title: title });
	  },
	
	  showWarning: function showWarning(text) {
	    var title = arguments.length <= 1 || arguments[1] === undefined ? 'WARNING' : arguments[1];
	
	    dispatch({ isWarning: true, text: text, title: title });
	  }
	
	};
	
	function dispatch(msg) {
	  reactor.dispatch(TLPT_NOTIFICATIONS_ADD, msg);
	}
	module.exports = exports['default'];

	/* REACT HOT LOADER */ }).call(this); } finally { if (false) { (function () { var foundReactClasses = module.hot.data && module.hot.data.foundReactClasses || false; if (module.exports && module.makeHot) { var makeExportsHot = require("/home/akontsevoy/go/src/github.com/gravitational/teleport/web/node_modules/react-hot-loader/makeExportsHot.js"); if (makeExportsHot(module, require("react"))) { foundReactClasses = true; } var shouldAcceptModule = true && foundReactClasses; if (shouldAcceptModule) { module.hot.accept(function (err) { if (err) { console.error("Cannot not apply hot update to " + "actions.js" + ": " + err.message); } }); } } module.hot.dispose(function (data) { data.makeHot = module.makeHot; data.foundReactClasses = foundReactClasses; }); })(); } }

/***/ },
/* 52 */,
/* 53 */,
/* 54 */,
/* 55 */,
/* 56 */,
/* 57 */,
/* 58 */,
/* 59 */,
/* 60 */,
/* 61 */,
/* 62 */,
/* 63 */,
/* 64 */,
/* 65 */,
/* 66 */,
/* 67 */
/***/ function(module, exports, __webpack_require__) {

	/* REACT HOT LOADER */ if (false) { (function () { var ReactHotAPI = require("/home/akontsevoy/go/src/github.com/gravitational/teleport/web/node_modules/react-hot-api/modules/index.js"), RootInstanceProvider = require("/home/akontsevoy/go/src/github.com/gravitational/teleport/web/node_modules/react-hot-loader/RootInstanceProvider.js"), ReactMount = require("react/lib/ReactMount"), React = require("react"); module.makeHot = module.hot.data ? module.hot.data.makeHot : ReactHotAPI(function () { return RootInstanceProvider.getRootInstances(ReactMount); }, React); })(); } try { (function () {
	
	/*
	Copyright 2015 Gravitational, Inc.
	
	Licensed under the Apache License, Version 2.0 (the "License");
	you may not use this file except in compliance with the License.
	You may obtain a copy of the License at
	
	    http://www.apache.org/licenses/LICENSE-2.0
	
	Unless required by applicable law or agreed to in writing, software
	distributed under the License is distributed on an "AS IS" BASIS,
	WITHOUT WARRANTIES OR CONDITIONS OF ANY KIND, either express or implied.
	See the License for the specific language governing permissions and
	limitations under the License.
	*/
	'use strict';
	
	exports.__esModule = true;
	var reactor = __webpack_require__(6);
	var session = __webpack_require__(32);
	var api = __webpack_require__(24);
	var cfg = __webpack_require__(8);
	var getters = __webpack_require__(68);
	
	var _require = __webpack_require__(70);
	
	var fetchActiveSessions = _require.fetchActiveSessions;
	var fetchStoredSession = _require.fetchStoredSession;
	var updateSession = _require.updateSession;
	
	var sessionGetters = __webpack_require__(71);
	var $ = __webpack_require__(18);
	
	var logger = __webpack_require__(23).create('Current Session');
	
	var _require2 = __webpack_require__(223);
	
	var TLPT_CURRENT_SESSION_OPEN = _require2.TLPT_CURRENT_SESSION_OPEN;
	var TLPT_CURRENT_SESSION_CLOSE = _require2.TLPT_CURRENT_SESSION_CLOSE;
	
	var actions = {
	
	  processSessionEventStream: function processSessionEventStream(data) {
	    data.events.forEach(function (item) {
	      if (item.event === 'session.end') {
	        actions.close();
	      }
	    });
	
	    updateSession(data.session);
	  },
	
	  close: function close() {
	    var _reactor$evaluate = reactor.evaluate(getters.currentSession);
	
	    var isNewSession = _reactor$evaluate.isNewSession;
	
	    reactor.dispatch(TLPT_CURRENT_SESSION_CLOSE);
	
	    if (isNewSession) {
	      session.getHistory().push(cfg.routes.nodes);
	    } else {
	      session.getHistory().push(cfg.routes.sessions);
	    }
	  },
	
	  openSession: function openSession(sid) {
	    logger.info('attempt to open session', { sid: sid });
	
	    $.when(fetchActiveSessions(), fetchStoredSession(sid)).done(function () {
	      var sView = reactor.evaluate(sessionGetters.sessionViewById(sid));
	      var serverId = sView.serverId;
	      var login = sView.login;
	
	      logger.info('open session', 'OK');
	      reactor.dispatch(TLPT_CURRENT_SESSION_OPEN, {
	        serverId: serverId,
	        login: login,
	        sid: sid,
	        isNewSession: false
	      });
	    }).fail(function (err) {
	      logger.error('open session', err);
	      session.getHistory().push(cfg.routes.pageNotFound);
	    });
	  },
	
	  createNewSession: function createNewSession(serverId, login) {
	    var data = { 'session': { 'terminal_params': { 'w': 45, 'h': 5 }, login: login } };
	    api.post(cfg.api.siteSessionPath, data).then(function (json) {
	      var sid = json.session.id;
	      var routeUrl = cfg.getActiveSessionRouteUrl(sid);
	      var history = session.getHistory();
	
	      reactor.dispatch(TLPT_CURRENT_SESSION_OPEN, {
	        serverId: serverId,
	        login: login,
	        sid: sid,
	        isNewSession: true
	      });
	
	      history.push(routeUrl);
	    });
	  }
	};
	
	exports['default'] = actions;
	module.exports = exports['default'];

	/* REACT HOT LOADER */ }).call(this); } finally { if (false) { (function () { var foundReactClasses = module.hot.data && module.hot.data.foundReactClasses || false; if (module.exports && module.makeHot) { var makeExportsHot = require("/home/akontsevoy/go/src/github.com/gravitational/teleport/web/node_modules/react-hot-loader/makeExportsHot.js"); if (makeExportsHot(module, require("react"))) { foundReactClasses = true; } var shouldAcceptModule = true && foundReactClasses; if (shouldAcceptModule) { module.hot.accept(function (err) { if (err) { console.error("Cannot not apply hot update to " + "actions.js" + ": " + err.message); } }); } } module.hot.dispose(function (data) { data.makeHot = module.makeHot; data.foundReactClasses = foundReactClasses; }); })(); } }

/***/ },
/* 68 */
/***/ function(module, exports, __webpack_require__) {

	/* REACT HOT LOADER */ if (false) { (function () { var ReactHotAPI = require("/home/akontsevoy/go/src/github.com/gravitational/teleport/web/node_modules/react-hot-api/modules/index.js"), RootInstanceProvider = require("/home/akontsevoy/go/src/github.com/gravitational/teleport/web/node_modules/react-hot-loader/RootInstanceProvider.js"), ReactMount = require("react/lib/ReactMount"), React = require("react"); module.makeHot = module.hot.data ? module.hot.data.makeHot : ReactHotAPI(function () { return RootInstanceProvider.getRootInstances(ReactMount); }, React); })(); } try { (function () {
	
	/*
	Copyright 2015 Gravitational, Inc.
	
	Licensed under the Apache License, Version 2.0 (the "License");
	you may not use this file except in compliance with the License.
	You may obtain a copy of the License at
	
	    http://www.apache.org/licenses/LICENSE-2.0
	
	Unless required by applicable law or agreed to in writing, software
	distributed under the License is distributed on an "AS IS" BASIS,
	WITHOUT WARRANTIES OR CONDITIONS OF ANY KIND, either express or implied.
	See the License for the specific language governing permissions and
	limitations under the License.
	*/
	
	'use strict';
	
	exports.__esModule = true;
	
	var _require = __webpack_require__(71);
	
	var createView = _require.createView;
	
	var currentSession = [['tlpt_current_session'], ['tlpt_sessions'], function (current, sessions) {
	  if (!current) {
	    return null;
	  }
	
	  /*
	  * active session needs to have its own view as an actual session might not
	  * exist at this point. For example, upon creating a new session we need to know
	  * login and serverId. It will be simplified once server API gets extended.
	  */
	  var curSessionView = {
	    isNewSession: current.get('isNewSession'),
	    notFound: current.get('notFound'),
	    addr: current.get('addr'),
	    serverId: current.get('serverId'),
	    serverIp: undefined,
	    login: current.get('login'),
	    sid: current.get('sid'),
	    cols: undefined,
	    rows: undefined
	  };
	
	  /*
	  * in case if session already exists, get its view data (for example, when joining an existing session)
	  */
	  if (sessions.has(curSessionView.sid)) {
	    var existing = createView(sessions.get(curSessionView.sid));
	
	    curSessionView.parties = existing.parties;
	    curSessionView.serverIp = existing.serverIp;
	    curSessionView.serverId = existing.serverId;
	    curSessionView.active = existing.active;
	    curSessionView.cols = existing.cols;
	    curSessionView.rows = existing.rows;
	  }
	
	  return curSessionView;
	}];
	
	exports['default'] = {
	  currentSession: currentSession
	};
	module.exports = exports['default'];

	/* REACT HOT LOADER */ }).call(this); } finally { if (false) { (function () { var foundReactClasses = module.hot.data && module.hot.data.foundReactClasses || false; if (module.exports && module.makeHot) { var makeExportsHot = require("/home/akontsevoy/go/src/github.com/gravitational/teleport/web/node_modules/react-hot-loader/makeExportsHot.js"); if (makeExportsHot(module, require("react"))) { foundReactClasses = true; } var shouldAcceptModule = true && foundReactClasses; if (shouldAcceptModule) { module.hot.accept(function (err) { if (err) { console.error("Cannot not apply hot update to " + "getters.js" + ": " + err.message); } }); } } module.hot.dispose(function (data) { data.makeHot = module.makeHot; data.foundReactClasses = foundReactClasses; }); })(); } }

/***/ },
/* 69 */
/***/ function(module, exports, __webpack_require__) {

	/* REACT HOT LOADER */ if (false) { (function () { var ReactHotAPI = require("/home/akontsevoy/go/src/github.com/gravitational/teleport/web/node_modules/react-hot-api/modules/index.js"), RootInstanceProvider = require("/home/akontsevoy/go/src/github.com/gravitational/teleport/web/node_modules/react-hot-loader/RootInstanceProvider.js"), ReactMount = require("react/lib/ReactMount"), React = require("react"); module.makeHot = module.hot.data ? module.hot.data.makeHot : ReactHotAPI(function () { return RootInstanceProvider.getRootInstances(ReactMount); }, React); })(); } try { (function () {
	
	/*
	Copyright 2015 Gravitational, Inc.
	
	Licensed under the Apache License, Version 2.0 (the "License");
	you may not use this file except in compliance with the License.
	You may obtain a copy of the License at
	
	    http://www.apache.org/licenses/LICENSE-2.0
	
	Unless required by applicable law or agreed to in writing, software
	distributed under the License is distributed on an "AS IS" BASIS,
	WITHOUT WARRANTIES OR CONDITIONS OF ANY KIND, either express or implied.
	See the License for the specific language governing permissions and
	limitations under the License.
	*/
	
	'use strict';
	
	exports.__esModule = true;
	
	function _interopRequireDefault(obj) { return obj && obj.__esModule ? obj : { 'default': obj }; }
	
	var _keymirror = __webpack_require__(15);
	
	var _keymirror2 = _interopRequireDefault(_keymirror);
	
	exports['default'] = _keymirror2['default']({
	  TLPT_SESSINS_RECEIVE: null,
	  TLPT_SESSINS_UPDATE: null,
	  TLPT_SESSINS_REMOVE_STORED: null,
	  TLPT_SESSINS_UPDATE_WITH_EVENTS: null
	});
	module.exports = exports['default'];

	/* REACT HOT LOADER */ }).call(this); } finally { if (false) { (function () { var foundReactClasses = module.hot.data && module.hot.data.foundReactClasses || false; if (module.exports && module.makeHot) { var makeExportsHot = require("/home/akontsevoy/go/src/github.com/gravitational/teleport/web/node_modules/react-hot-loader/makeExportsHot.js"); if (makeExportsHot(module, require("react"))) { foundReactClasses = true; } var shouldAcceptModule = true && foundReactClasses; if (shouldAcceptModule) { module.hot.accept(function (err) { if (err) { console.error("Cannot not apply hot update to " + "actionTypes.js" + ": " + err.message); } }); } } module.hot.dispose(function (data) { data.makeHot = module.makeHot; data.foundReactClasses = foundReactClasses; }); })(); } }

/***/ },
/* 70 */
/***/ function(module, exports, __webpack_require__) {

	/* REACT HOT LOADER */ if (false) { (function () { var ReactHotAPI = require("/home/akontsevoy/go/src/github.com/gravitational/teleport/web/node_modules/react-hot-api/modules/index.js"), RootInstanceProvider = require("/home/akontsevoy/go/src/github.com/gravitational/teleport/web/node_modules/react-hot-loader/RootInstanceProvider.js"), ReactMount = require("react/lib/ReactMount"), React = require("react"); module.makeHot = module.hot.data ? module.hot.data.makeHot : ReactHotAPI(function () { return RootInstanceProvider.getRootInstances(ReactMount); }, React); })(); } try { (function () {
	
	/*
	Copyright 2015 Gravitational, Inc.
	
	Licensed under the Apache License, Version 2.0 (the "License");
	you may not use this file except in compliance with the License.
	You may obtain a copy of the License at
	
	    http://www.apache.org/licenses/LICENSE-2.0
	
	Unless required by applicable law or agreed to in writing, software
	distributed under the License is distributed on an "AS IS" BASIS,
	WITHOUT WARRANTIES OR CONDITIONS OF ANY KIND, either express or implied.
	See the License for the specific language governing permissions and
	limitations under the License.
	*/
	
	'use strict';
	
	exports.__esModule = true;
	var reactor = __webpack_require__(6);
	var api = __webpack_require__(24);
	var apiUtils = __webpack_require__(348);
	var cfg = __webpack_require__(8);
	
	var _require = __webpack_require__(51);
	
	var showError = _require.showError;
	
	var moment = __webpack_require__(1);
	
	var logger = __webpack_require__(23).create('Modules/Sessions');
	
	var _require2 = __webpack_require__(69);
	
	var TLPT_SESSINS_RECEIVE = _require2.TLPT_SESSINS_RECEIVE;
	var TLPT_SESSINS_UPDATE = _require2.TLPT_SESSINS_UPDATE;
	var TLPT_SESSINS_UPDATE_WITH_EVENTS = _require2.TLPT_SESSINS_UPDATE_WITH_EVENTS;
	
	var actions = {
	
	  fetchStoredSession: function fetchStoredSession(sid) {
	    return api.get(cfg.api.getSessionEventsUrl(sid)).then(function (json) {
	      if (json && json.events) {
	        reactor.dispatch(TLPT_SESSINS_UPDATE_WITH_EVENTS, json.events);
	      }
	    });
	  },
	
	  fetchSiteEvents: function fetchSiteEvents(start, end) {
	    // default values
	    start = start || moment(new Date()).endOf('day').toDate();
	    end = end || moment(end).subtract(3, 'day').startOf('day').toDate();
	
	    start = start.toISOString();
	    end = end.toISOString();
	
	    return api.get(cfg.api.getSiteEventsFilterUrl(start, end)).done(function (json) {
	      var _json$events = json.events;
	      var events = _json$events === undefined ? [] : _json$events;
	
	      reactor.dispatch(TLPT_SESSINS_UPDATE_WITH_EVENTS, events);
	    }).fail(function (err) {
	      showError('Unable to retrieve site events');
	      logger.error('fetchSiteEvents', err);
	    });
	  },
	
	  fetchActiveSessions: function fetchActiveSessions() {
	    var _ref = arguments.length <= 0 || arguments[0] === undefined ? {} : arguments[0];
	
	    var end = _ref.end;
	    var sid = _ref.sid;
	    var _ref$limit = _ref.limit;
	    var limit = _ref$limit === undefined ? cfg.maxSessionLoadSize : _ref$limit;
	
	    var start = end || new Date();
	    var params = {
	      order: -1,
	      limit: limit,
	      start: start,
	      sid: sid
	    };
	
	    return apiUtils.filterSessions(params).done(function (json) {
	      reactor.dispatch(TLPT_SESSINS_RECEIVE, json.sessions);
	    }).fail(function (err) {
	      showError('Unable to retrieve list of sessions');
	      logger.error('fetchActiveSessions', err);
	    });
	  },
	
	  updateSession: function updateSession(json) {
	    reactor.dispatch(TLPT_SESSINS_UPDATE, json);
	  }
	};
	
	exports['default'] = actions;
	module.exports = exports['default'];

	/* REACT HOT LOADER */ }).call(this); } finally { if (false) { (function () { var foundReactClasses = module.hot.data && module.hot.data.foundReactClasses || false; if (module.exports && module.makeHot) { var makeExportsHot = require("/home/akontsevoy/go/src/github.com/gravitational/teleport/web/node_modules/react-hot-loader/makeExportsHot.js"); if (makeExportsHot(module, require("react"))) { foundReactClasses = true; } var shouldAcceptModule = true && foundReactClasses; if (shouldAcceptModule) { module.hot.accept(function (err) { if (err) { console.error("Cannot not apply hot update to " + "actions.js" + ": " + err.message); } }); } } module.hot.dispose(function (data) { data.makeHot = module.makeHot; data.foundReactClasses = foundReactClasses; }); })(); } }

/***/ },
/* 71 */
/***/ function(module, exports, __webpack_require__) {

	/* REACT HOT LOADER */ if (false) { (function () { var ReactHotAPI = require("/home/akontsevoy/go/src/github.com/gravitational/teleport/web/node_modules/react-hot-api/modules/index.js"), RootInstanceProvider = require("/home/akontsevoy/go/src/github.com/gravitational/teleport/web/node_modules/react-hot-loader/RootInstanceProvider.js"), ReactMount = require("react/lib/ReactMount"), React = require("react"); module.makeHot = module.hot.data ? module.hot.data.makeHot : ReactHotAPI(function () { return RootInstanceProvider.getRootInstances(ReactMount); }, React); })(); } try { (function () {
	
	/*
	Copyright 2015 Gravitational, Inc.
	
	Licensed under the Apache License, Version 2.0 (the "License");
	you may not use this file except in compliance with the License.
	You may obtain a copy of the License at
	
	    http://www.apache.org/licenses/LICENSE-2.0
	
	Unless required by applicable law or agreed to in writing, software
	distributed under the License is distributed on an "AS IS" BASIS,
	WITHOUT WARRANTIES OR CONDITIONS OF ANY KIND, either express or implied.
	See the License for the specific language governing permissions and
	limitations under the License.
	*/
	
	'use strict';
	
	exports.__esModule = true;
	
	var _require = __webpack_require__(12);
	
	var toImmutable = _require.toImmutable;
	
	var reactor = __webpack_require__(6);
	var cfg = __webpack_require__(8);
	
	var sessionsByServer = function sessionsByServer(serverId) {
	  return [['tlpt_sessions'], function (sessions) {
	    return sessions.valueSeq().filter(function (item) {
	      var parties = item.get('parties') || toImmutable([]);
	      var hasServer = parties.find(function (item2) {
	        return item2.get('server_id') === serverId;
	      });
	      return hasServer;
	    }).toList();
	  }];
	};
	
	var sessionsView = [['tlpt_sessions'], function (sessions) {
	  return sessions.valueSeq().map(createView).toJS();
	}];
	
	var sessionViewById = function sessionViewById(sid) {
	  return [['tlpt_sessions', sid], function (session) {
	    if (!session) {
	      return null;
	    }
	
	    return createView(session);
	  }];
	};
	
	var partiesBySessionId = function partiesBySessionId(sid) {
	  return [['tlpt_sessions', sid, 'parties'], function (parties) {
	
	    if (!parties) {
	      return [];
	    }
	
	    return parties.map(function (item) {
	      return {
	        user: item.get('user'),
	        serverIp: item.get('remote_addr'),
	        serverId: item.get('server_id')
	      };
	    }).toJS();
	  }];
	};
	
	function createView(session) {
	  var sid = session.get('id');
	  var serverIp;
	  var parties = reactor.evaluate(partiesBySessionId(sid));
	
	  if (parties.length > 0) {
	    serverIp = parties[0].serverIp;
	  }
	
	  return {
	    sid: sid,
	    sessionUrl: cfg.getActiveSessionRouteUrl(sid),
	    serverIp: serverIp,
	    serverId: session.get('server_id'),
	    active: session.get('active'),
	    created: session.get('created'),
	    lastActive: session.get('last_active'),
	    login: session.get('login'),
	    parties: parties,
	    cols: session.getIn(['terminal_params', 'w']),
	    rows: session.getIn(['terminal_params', 'h'])
	  };
	}
	
	exports['default'] = {
	  partiesBySessionId: partiesBySessionId,
	  sessionsByServer: sessionsByServer,
	  sessionsView: sessionsView,
	  sessionViewById: sessionViewById,
	  createView: createView,
	  count: [['tlpt_sessions'], function (sessions) {
	    return sessions.size;
	  }]
	};
	module.exports = exports['default'];

	/* REACT HOT LOADER */ }).call(this); } finally { if (false) { (function () { var foundReactClasses = module.hot.data && module.hot.data.foundReactClasses || false; if (module.exports && module.makeHot) { var makeExportsHot = require("/home/akontsevoy/go/src/github.com/gravitational/teleport/web/node_modules/react-hot-loader/makeExportsHot.js"); if (makeExportsHot(module, require("react"))) { foundReactClasses = true; } var shouldAcceptModule = true && foundReactClasses; if (shouldAcceptModule) { module.hot.accept(function (err) { if (err) { console.error("Cannot not apply hot update to " + "getters.js" + ": " + err.message); } }); } } module.hot.dispose(function (data) { data.makeHot = module.makeHot; data.foundReactClasses = foundReactClasses; }); })(); } }

/***/ },
/* 72 */
/***/ function(module, exports, __webpack_require__) {

	/* REACT HOT LOADER */ if (false) { (function () { var ReactHotAPI = require("/home/akontsevoy/go/src/github.com/gravitational/teleport/web/node_modules/react-hot-api/modules/index.js"), RootInstanceProvider = require("/home/akontsevoy/go/src/github.com/gravitational/teleport/web/node_modules/react-hot-loader/RootInstanceProvider.js"), ReactMount = require("react/lib/ReactMount"), React = require("react"); module.makeHot = module.hot.data ? module.hot.data.makeHot : ReactHotAPI(function () { return RootInstanceProvider.getRootInstances(ReactMount); }, React); })(); } try { (function () {
	
	/*
	Copyright 2015 Gravitational, Inc.
	
	Licensed under the Apache License, Version 2.0 (the "License");
	you may not use this file except in compliance with the License.
	You may obtain a copy of the License at
	
	    http://www.apache.org/licenses/LICENSE-2.0
	
	Unless required by applicable law or agreed to in writing, software
	distributed under the License is distributed on an "AS IS" BASIS,
	WITHOUT WARRANTIES OR CONDITIONS OF ANY KIND, either express or implied.
	See the License for the specific language governing permissions and
	limitations under the License.
	*/
	
	'use strict';
	
	exports.__esModule = true;
	var filter = [['tlpt_stored_sessions_filter'], function (filter) {
	  return filter.toJS();
	}];
	
	exports['default'] = {
	  filter: filter
	};
	module.exports = exports['default'];

	/* REACT HOT LOADER */ }).call(this); } finally { if (false) { (function () { var foundReactClasses = module.hot.data && module.hot.data.foundReactClasses || false; if (module.exports && module.makeHot) { var makeExportsHot = require("/home/akontsevoy/go/src/github.com/gravitational/teleport/web/node_modules/react-hot-loader/makeExportsHot.js"); if (makeExportsHot(module, require("react"))) { foundReactClasses = true; } var shouldAcceptModule = true && foundReactClasses; if (shouldAcceptModule) { module.hot.accept(function (err) { if (err) { console.error("Cannot not apply hot update to " + "getters.js" + ": " + err.message); } }); } } module.hot.dispose(function (data) { data.makeHot = module.makeHot; data.foundReactClasses = foundReactClasses; }); })(); } }

/***/ },
/* 73 */
/***/ function(module, exports, __webpack_require__) {

	/* REACT HOT LOADER */ if (false) { (function () { var ReactHotAPI = require("/home/akontsevoy/go/src/github.com/gravitational/teleport/web/node_modules/react-hot-api/modules/index.js"), RootInstanceProvider = require("/home/akontsevoy/go/src/github.com/gravitational/teleport/web/node_modules/react-hot-loader/RootInstanceProvider.js"), ReactMount = require("react/lib/ReactMount"), React = require("react"); module.makeHot = module.hot.data ? module.hot.data.makeHot : ReactHotAPI(function () { return RootInstanceProvider.getRootInstances(ReactMount); }, React); })(); } try { (function () {
	
	/*
	Copyright 2015 Gravitational, Inc.
	
	Licensed under the Apache License, Version 2.0 (the "License");
	you may not use this file except in compliance with the License.
	You may obtain a copy of the License at
	
	    http://www.apache.org/licenses/LICENSE-2.0
	
	Unless required by applicable law or agreed to in writing, software
	distributed under the License is distributed on an "AS IS" BASIS,
	WITHOUT WARRANTIES OR CONDITIONS OF ANY KIND, either express or implied.
	See the License for the specific language governing permissions and
	limitations under the License.
	*/
	
	'use strict';
	
	exports.__esModule = true;
	
	function _interopRequireDefault(obj) { return obj && obj.__esModule ? obj : { 'default': obj }; }
	
	var _keymirror = __webpack_require__(15);
	
	var _keymirror2 = _interopRequireDefault(_keymirror);
	
	exports['default'] = _keymirror2['default']({
	  TLPT_RECEIVE_USER: null,
	  TLPT_RECEIVE_USER_INVITE: null
	});
	module.exports = exports['default'];

	/* REACT HOT LOADER */ }).call(this); } finally { if (false) { (function () { var foundReactClasses = module.hot.data && module.hot.data.foundReactClasses || false; if (module.exports && module.makeHot) { var makeExportsHot = require("/home/akontsevoy/go/src/github.com/gravitational/teleport/web/node_modules/react-hot-loader/makeExportsHot.js"); if (makeExportsHot(module, require("react"))) { foundReactClasses = true; } var shouldAcceptModule = true && foundReactClasses; if (shouldAcceptModule) { module.hot.accept(function (err) { if (err) { console.error("Cannot not apply hot update to " + "actionTypes.js" + ": " + err.message); } }); } } module.hot.dispose(function (data) { data.makeHot = module.makeHot; data.foundReactClasses = foundReactClasses; }); })(); } }

/***/ },
/* 74 */
/***/ function(module, exports, __webpack_require__) {

	/* REACT HOT LOADER */ if (false) { (function () { var ReactHotAPI = require("/home/akontsevoy/go/src/github.com/gravitational/teleport/web/node_modules/react-hot-api/modules/index.js"), RootInstanceProvider = require("/home/akontsevoy/go/src/github.com/gravitational/teleport/web/node_modules/react-hot-loader/RootInstanceProvider.js"), ReactMount = require("react/lib/ReactMount"), React = require("react"); module.makeHot = module.hot.data ? module.hot.data.makeHot : ReactHotAPI(function () { return RootInstanceProvider.getRootInstances(ReactMount); }, React); })(); } try { (function () {
	
	/*
	Copyright 2015 Gravitational, Inc.
	
	Licensed under the Apache License, Version 2.0 (the "License");
	you may not use this file except in compliance with the License.
	You may obtain a copy of the License at
	
	    http://www.apache.org/licenses/LICENSE-2.0
	
	Unless required by applicable law or agreed to in writing, software
	distributed under the License is distributed on an "AS IS" BASIS,
	WITHOUT WARRANTIES OR CONDITIONS OF ANY KIND, either express or implied.
	See the License for the specific language governing permissions and
	limitations under the License.
	*/
	
	'use strict';
	
	exports.__esModule = true;
	
	var _require = __webpack_require__(232);
	
	var TRYING_TO_LOGIN = _require.TRYING_TO_LOGIN;
	var TRYING_TO_SIGN_UP = _require.TRYING_TO_SIGN_UP;
	var FETCHING_INVITE = _require.FETCHING_INVITE;
	
	var _require2 = __webpack_require__(341);
	
	var requestStatus = _require2.requestStatus;
	
	var invite = [['tlpt_user_invite'], function (invite) {
	  return invite;
	}];
	
	var user = [['tlpt_user'], function (currentUser) {
	  if (!currentUser) {
	    return null;
	  }
	
	  var name = currentUser.get('name') || '';
	  var shortDisplayName = name[0] || '';
	
	  return {
	    name: name,
	    shortDisplayName: shortDisplayName,
	    logins: currentUser.get('allowed_logins').toJS()
	  };
	}];
	
	exports['default'] = {
	  user: user,
	  invite: invite,
	  loginAttemp: requestStatus(TRYING_TO_LOGIN),
	  attemp: requestStatus(TRYING_TO_SIGN_UP),
	  fetchingInvite: requestStatus(FETCHING_INVITE)
	};
	module.exports = exports['default'];

	/* REACT HOT LOADER */ }).call(this); } finally { if (false) { (function () { var foundReactClasses = module.hot.data && module.hot.data.foundReactClasses || false; if (module.exports && module.makeHot) { var makeExportsHot = require("/home/akontsevoy/go/src/github.com/gravitational/teleport/web/node_modules/react-hot-loader/makeExportsHot.js"); if (makeExportsHot(module, require("react"))) { foundReactClasses = true; } var shouldAcceptModule = true && foundReactClasses; if (shouldAcceptModule) { module.hot.accept(function (err) { if (err) { console.error("Cannot not apply hot update to " + "getters.js" + ": " + err.message); } }); } } module.hot.dispose(function (data) { data.makeHot = module.makeHot; data.foundReactClasses = foundReactClasses; }); })(); } }

/***/ },
/* 75 */
/***/ function(module, exports, __webpack_require__) {

	/* REACT HOT LOADER */ if (false) { (function () { var ReactHotAPI = require("/home/akontsevoy/go/src/github.com/gravitational/teleport/web/node_modules/react-hot-api/modules/index.js"), RootInstanceProvider = require("/home/akontsevoy/go/src/github.com/gravitational/teleport/web/node_modules/react-hot-loader/RootInstanceProvider.js"), ReactMount = require("react/lib/ReactMount"), React = require("react"); module.makeHot = module.hot.data ? module.hot.data.makeHot : ReactHotAPI(function () { return RootInstanceProvider.getRootInstances(ReactMount); }, React); })(); } try { (function () {
	
	/*
	Copyright 2015 Gravitational, Inc.
	
	Licensed under the Apache License, Version 2.0 (the "License");
	you may not use this file except in compliance with the License.
	You may obtain a copy of the License at
	
	    http://www.apache.org/licenses/LICENSE-2.0
	
	Unless required by applicable law or agreed to in writing, software
	distributed under the License is distributed on an "AS IS" BASIS,
	WITHOUT WARRANTIES OR CONDITIONS OF ANY KIND, either express or implied.
	See the License for the specific language governing permissions and
	limitations under the License.
	*/
	
	'use strict';
	
	var api = __webpack_require__(24);
	var session = __webpack_require__(32);
	var cfg = __webpack_require__(8);
	var $ = __webpack_require__(18);
	
	var PROVIDER_GOOGLE = 'google';
	
	var CHECK_TOKEN_REFRESH_RATE = 10 * 1000; // 10 sec
	
	var refreshTokenTimerId = null;
	
	var UserData = function UserData(json) {
	  $.extend(this, json);
	  this.created = new Date().getTime();
	};
	
	var auth = {
	
	  signUp: function signUp(name, password, token, inviteToken) {
	    var data = { user: name, pass: password, second_factor_token: token, invite_token: inviteToken };
	    return api.post(cfg.api.createUserPath, data).then(function (user) {
	      session.setUserData(new UserData(user));
	      auth._startTokenRefresher();
	      return user;
	    });
	  },
	
	  login: function login(name, password, token) {
	    var _this = this;
	
	    auth._stopTokenRefresher();
	    session.clear();
	
	    var data = {
	      user: name,
	      pass: password,
	      second_factor_token: token
	    };
	
	    return api.post(cfg.api.sessionPath, data, false).then(function (data) {
	      session.setUserData(new UserData(data));
	      _this._startTokenRefresher();
	      return data;
	    });
	  },
	
	  ensureUser: function ensureUser() {
	    this._stopTokenRefresher();
	
	    var userData = session.getUserData();
	
	    if (!userData.token) {
	      return $.Deferred().reject();
	    }
	
	    if (this._shouldRefreshToken(userData)) {
	      return this._refreshToken().then(this._startTokenRefresher);
	    }
	
	    this._startTokenRefresher();
	    return $.Deferred().resolve(userData);
	  },
	
	  logout: function logout() {
	    auth._stopTokenRefresher();
	    session.clear();
	    auth._redirect();
	  },
	
	  _redirect: function _redirect() {
	    window.location = cfg.routes.login;
	  },
	
	  _shouldRefreshToken: function _shouldRefreshToken(_ref) {
	    var expires_in = _ref.expires_in;
	    var created = _ref.created;
	
	    if (!created || !expires_in) {
	      return true;
	    }
	
	    if (expires_in < 0) {
	      expires_in = expires_in * -1;
	    }
	
	    expires_in = expires_in * 1000;
	
	    var delta = created + expires_in - new Date().getTime();
	
	    return delta < expires_in * 0.33;
	  },
	
	  _startTokenRefresher: function _startTokenRefresher() {
	    refreshTokenTimerId = setInterval(auth.ensureUser.bind(auth), CHECK_TOKEN_REFRESH_RATE);
	  },
	
	  _stopTokenRefresher: function _stopTokenRefresher() {
	    clearInterval(refreshTokenTimerId);
	    refreshTokenTimerId = null;
	  },
	
	  _refreshToken: function _refreshToken() {
	    return api.post(cfg.api.renewTokenPath).then(function (data) {
	      session.setUserData(new UserData(data));
	      return data;
	    }).fail(function () {
	      auth.logout();
	    });
	  }
	
	};
	
	module.exports = auth;
	module.exports.PROVIDER_GOOGLE = PROVIDER_GOOGLE;
	
	/* REACT HOT LOADER */ }).call(this); } finally { if (false) { (function () { var foundReactClasses = module.hot.data && module.hot.data.foundReactClasses || false; if (module.exports && module.makeHot) { var makeExportsHot = require("/home/akontsevoy/go/src/github.com/gravitational/teleport/web/node_modules/react-hot-loader/makeExportsHot.js"); if (makeExportsHot(module, require("react"))) { foundReactClasses = true; } var shouldAcceptModule = true && foundReactClasses; if (shouldAcceptModule) { module.hot.accept(function (err) { if (err) { console.error("Cannot not apply hot update to " + "auth.js" + ": " + err.message); } }); } } module.hot.dispose(function (data) { data.makeHot = module.makeHot; data.foundReactClasses = foundReactClasses; }); })(); } }

/***/ },
/* 76 */,
/* 77 */,
/* 78 */,
/* 79 */,
/* 80 */,
/* 81 */,
/* 82 */,
/* 83 */,
/* 84 */,
/* 85 */,
/* 86 */,
/* 87 */,
/* 88 */,
/* 89 */,
/* 90 */,
/* 91 */,
/* 92 */,
/* 93 */,
/* 94 */,
/* 95 */,
/* 96 */,
/* 97 */,
/* 98 */,
/* 99 */,
/* 100 */
/***/ function(module, exports) {

	// Copyright Joyent, Inc. and other Node contributors.
	//
	// Permission is hereby granted, free of charge, to any person obtaining a
	// copy of this software and associated documentation files (the
	// "Software"), to deal in the Software without restriction, including
	// without limitation the rights to use, copy, modify, merge, publish,
	// distribute, sublicense, and/or sell copies of the Software, and to permit
	// persons to whom the Software is furnished to do so, subject to the
	// following conditions:
	//
	// The above copyright notice and this permission notice shall be included
	// in all copies or substantial portions of the Software.
	//
	// THE SOFTWARE IS PROVIDED "AS IS", WITHOUT WARRANTY OF ANY KIND, EXPRESS
	// OR IMPLIED, INCLUDING BUT NOT LIMITED TO THE WARRANTIES OF
	// MERCHANTABILITY, FITNESS FOR A PARTICULAR PURPOSE AND NONINFRINGEMENT. IN
	// NO EVENT SHALL THE AUTHORS OR COPYRIGHT HOLDERS BE LIABLE FOR ANY CLAIM,
	// DAMAGES OR OTHER LIABILITY, WHETHER IN AN ACTION OF CONTRACT, TORT OR
	// OTHERWISE, ARISING FROM, OUT OF OR IN CONNECTION WITH THE SOFTWARE OR THE
	// USE OR OTHER DEALINGS IN THE SOFTWARE.
	
	function EventEmitter() {
	  this._events = this._events || {};
	  this._maxListeners = this._maxListeners || undefined;
	}
	module.exports = EventEmitter;
	
	// Backwards-compat with node 0.10.x
	EventEmitter.EventEmitter = EventEmitter;
	
	EventEmitter.prototype._events = undefined;
	EventEmitter.prototype._maxListeners = undefined;
	
	// By default EventEmitters will print a warning if more than 10 listeners are
	// added to it. This is a useful default which helps finding memory leaks.
	EventEmitter.defaultMaxListeners = 10;
	
	// Obviously not all Emitters should be limited to 10. This function allows
	// that to be increased. Set to zero for unlimited.
	EventEmitter.prototype.setMaxListeners = function(n) {
	  if (!isNumber(n) || n < 0 || isNaN(n))
	    throw TypeError('n must be a positive number');
	  this._maxListeners = n;
	  return this;
	};
	
	EventEmitter.prototype.emit = function(type) {
	  var er, handler, len, args, i, listeners;
	
	  if (!this._events)
	    this._events = {};
	
	  // If there is no 'error' event listener then throw.
	  if (type === 'error') {
	    if (!this._events.error ||
	        (isObject(this._events.error) && !this._events.error.length)) {
	      er = arguments[1];
	      if (er instanceof Error) {
	        throw er; // Unhandled 'error' event
	      }
	      throw TypeError('Uncaught, unspecified "error" event.');
	    }
	  }
	
	  handler = this._events[type];
	
	  if (isUndefined(handler))
	    return false;
	
	  if (isFunction(handler)) {
	    switch (arguments.length) {
	      // fast cases
	      case 1:
	        handler.call(this);
	        break;
	      case 2:
	        handler.call(this, arguments[1]);
	        break;
	      case 3:
	        handler.call(this, arguments[1], arguments[2]);
	        break;
	      // slower
	      default:
	        len = arguments.length;
	        args = new Array(len - 1);
	        for (i = 1; i < len; i++)
	          args[i - 1] = arguments[i];
	        handler.apply(this, args);
	    }
	  } else if (isObject(handler)) {
	    len = arguments.length;
	    args = new Array(len - 1);
	    for (i = 1; i < len; i++)
	      args[i - 1] = arguments[i];
	
	    listeners = handler.slice();
	    len = listeners.length;
	    for (i = 0; i < len; i++)
	      listeners[i].apply(this, args);
	  }
	
	  return true;
	};
	
	EventEmitter.prototype.addListener = function(type, listener) {
	  var m;
	
	  if (!isFunction(listener))
	    throw TypeError('listener must be a function');
	
	  if (!this._events)
	    this._events = {};
	
	  // To avoid recursion in the case that type === "newListener"! Before
	  // adding it to the listeners, first emit "newListener".
	  if (this._events.newListener)
	    this.emit('newListener', type,
	              isFunction(listener.listener) ?
	              listener.listener : listener);
	
	  if (!this._events[type])
	    // Optimize the case of one listener. Don't need the extra array object.
	    this._events[type] = listener;
	  else if (isObject(this._events[type]))
	    // If we've already got an array, just append.
	    this._events[type].push(listener);
	  else
	    // Adding the second element, need to change to array.
	    this._events[type] = [this._events[type], listener];
	
	  // Check for listener leak
	  if (isObject(this._events[type]) && !this._events[type].warned) {
	    var m;
	    if (!isUndefined(this._maxListeners)) {
	      m = this._maxListeners;
	    } else {
	      m = EventEmitter.defaultMaxListeners;
	    }
	
	    if (m && m > 0 && this._events[type].length > m) {
	      this._events[type].warned = true;
	      console.error('(node) warning: possible EventEmitter memory ' +
	                    'leak detected. %d listeners added. ' +
	                    'Use emitter.setMaxListeners() to increase limit.',
	                    this._events[type].length);
	      if (typeof console.trace === 'function') {
	        // not supported in IE 10
	        console.trace();
	      }
	    }
	  }
	
	  return this;
	};
	
	EventEmitter.prototype.on = EventEmitter.prototype.addListener;
	
	EventEmitter.prototype.once = function(type, listener) {
	  if (!isFunction(listener))
	    throw TypeError('listener must be a function');
	
	  var fired = false;
	
	  function g() {
	    this.removeListener(type, g);
	
	    if (!fired) {
	      fired = true;
	      listener.apply(this, arguments);
	    }
	  }
	
	  g.listener = listener;
	  this.on(type, g);
	
	  return this;
	};
	
	// emits a 'removeListener' event iff the listener was removed
	EventEmitter.prototype.removeListener = function(type, listener) {
	  var list, position, length, i;
	
	  if (!isFunction(listener))
	    throw TypeError('listener must be a function');
	
	  if (!this._events || !this._events[type])
	    return this;
	
	  list = this._events[type];
	  length = list.length;
	  position = -1;
	
	  if (list === listener ||
	      (isFunction(list.listener) && list.listener === listener)) {
	    delete this._events[type];
	    if (this._events.removeListener)
	      this.emit('removeListener', type, listener);
	
	  } else if (isObject(list)) {
	    for (i = length; i-- > 0;) {
	      if (list[i] === listener ||
	          (list[i].listener && list[i].listener === listener)) {
	        position = i;
	        break;
	      }
	    }
	
	    if (position < 0)
	      return this;
	
	    if (list.length === 1) {
	      list.length = 0;
	      delete this._events[type];
	    } else {
	      list.splice(position, 1);
	    }
	
	    if (this._events.removeListener)
	      this.emit('removeListener', type, listener);
	  }
	
	  return this;
	};
	
	EventEmitter.prototype.removeAllListeners = function(type) {
	  var key, listeners;
	
	  if (!this._events)
	    return this;
	
	  // not listening for removeListener, no need to emit
	  if (!this._events.removeListener) {
	    if (arguments.length === 0)
	      this._events = {};
	    else if (this._events[type])
	      delete this._events[type];
	    return this;
	  }
	
	  // emit removeListener for all listeners on all events
	  if (arguments.length === 0) {
	    for (key in this._events) {
	      if (key === 'removeListener') continue;
	      this.removeAllListeners(key);
	    }
	    this.removeAllListeners('removeListener');
	    this._events = {};
	    return this;
	  }
	
	  listeners = this._events[type];
	
	  if (isFunction(listeners)) {
	    this.removeListener(type, listeners);
	  } else {
	    // LIFO order
	    while (listeners.length)
	      this.removeListener(type, listeners[listeners.length - 1]);
	  }
	  delete this._events[type];
	
	  return this;
	};
	
	EventEmitter.prototype.listeners = function(type) {
	  var ret;
	  if (!this._events || !this._events[type])
	    ret = [];
	  else if (isFunction(this._events[type]))
	    ret = [this._events[type]];
	  else
	    ret = this._events[type].slice();
	  return ret;
	};
	
	EventEmitter.listenerCount = function(emitter, type) {
	  var ret;
	  if (!emitter._events || !emitter._events[type])
	    ret = 0;
	  else if (isFunction(emitter._events[type]))
	    ret = 1;
	  else
	    ret = emitter._events[type].length;
	  return ret;
	};
	
	function isFunction(arg) {
	  return typeof arg === 'function';
	}
	
	function isNumber(arg) {
	  return typeof arg === 'number';
	}
	
	function isObject(arg) {
	  return typeof arg === 'object' && arg !== null;
	}
	
	function isUndefined(arg) {
	  return arg === void 0;
	}


/***/ },
/* 101 */,
/* 102 */,
/* 103 */,
/* 104 */,
/* 105 */,
/* 106 */,
/* 107 */,
/* 108 */,
/* 109 */,
/* 110 */,
/* 111 */,
/* 112 */,
/* 113 */,
/* 114 */,
/* 115 */,
/* 116 */,
/* 117 */,
/* 118 */,
/* 119 */,
/* 120 */,
/* 121 */,
/* 122 */,
/* 123 */,
/* 124 */,
/* 125 */,
/* 126 */,
/* 127 */,
/* 128 */,
/* 129 */,
/* 130 */,
/* 131 */,
/* 132 */,
/* 133 */,
/* 134 */,
/* 135 */,
/* 136 */,
/* 137 */,
/* 138 */,
/* 139 */,
/* 140 */,
/* 141 */,
/* 142 */,
/* 143 */,
/* 144 */,
/* 145 */,
/* 146 */,
/* 147 */,
/* 148 */,
/* 149 */,
/* 150 */,
/* 151 */,
/* 152 */,
/* 153 */,
/* 154 */,
/* 155 */,
/* 156 */,
/* 157 */,
/* 158 */,
/* 159 */,
/* 160 */,
/* 161 */,
/* 162 */,
/* 163 */,
/* 164 */,
/* 165 */,
/* 166 */,
/* 167 */,
/* 168 */,
/* 169 */,
/* 170 */,
/* 171 */,
/* 172 */,
/* 173 */,
/* 174 */,
/* 175 */,
/* 176 */,
/* 177 */,
/* 178 */,
/* 179 */,
/* 180 */,
/* 181 */,
/* 182 */,
/* 183 */,
/* 184 */,
/* 185 */,
/* 186 */,
/* 187 */,
/* 188 */,
/* 189 */,
/* 190 */,
/* 191 */,
/* 192 */,
/* 193 */,
/* 194 */,
/* 195 */,
/* 196 */,
/* 197 */,
/* 198 */,
/* 199 */,
/* 200 */,
/* 201 */,
/* 202 */,
/* 203 */,
/* 204 */,
/* 205 */,
/* 206 */,
/* 207 */,
/* 208 */,
/* 209 */,
/* 210 */,
/* 211 */,
/* 212 */,
/* 213 */
/***/ function(module, exports, __webpack_require__) {

	/* REACT HOT LOADER */ if (false) { (function () { var ReactHotAPI = require("/home/akontsevoy/go/src/github.com/gravitational/teleport/web/node_modules/react-hot-api/modules/index.js"), RootInstanceProvider = require("/home/akontsevoy/go/src/github.com/gravitational/teleport/web/node_modules/react-hot-loader/RootInstanceProvider.js"), ReactMount = require("react/lib/ReactMount"), React = require("react"); module.makeHot = module.hot.data ? module.hot.data.makeHot : ReactHotAPI(function () { return RootInstanceProvider.getRootInstances(ReactMount); }, React); })(); } try { (function () {
	
	/*
	Copyright 2015 Gravitational, Inc.
	
	Licensed under the Apache License, Version 2.0 (the "License");
	you may not use this file except in compliance with the License.
	You may obtain a copy of the License at
	
	    http://www.apache.org/licenses/LICENSE-2.0
	
	Unless required by applicable law or agreed to in writing, software
	distributed under the License is distributed on an "AS IS" BASIS,
	WITHOUT WARRANTIES OR CONDITIONS OF ANY KIND, either express or implied.
	See the License for the specific language governing permissions and
	limitations under the License.
	*/
	
	'use strict';
	
	module.exports.isMatch = function (obj, searchValue, _ref) {
	  var searchableProps = _ref.searchableProps;
	  var cb = _ref.cb;
	
	  searchValue = searchValue.toLocaleUpperCase();
	  var propNames = searchableProps || Object.getOwnPropertyNames(obj);
	  for (var i = 0; i < propNames.length; i++) {
	    var targetValue = obj[propNames[i]];
	    if (targetValue) {
	      if (typeof cb === 'function') {
	        var result = cb(targetValue, searchValue, propNames[i]);
	        if (result === true) {
	          return result;
	        }
	      }
	
	      if (targetValue.toString().toLocaleUpperCase().indexOf(searchValue) !== -1) {
	        return true;
	      }
	    }
	  }
	
	  return false;
	};
	
	/* REACT HOT LOADER */ }).call(this); } finally { if (false) { (function () { var foundReactClasses = module.hot.data && module.hot.data.foundReactClasses || false; if (module.exports && module.makeHot) { var makeExportsHot = require("/home/akontsevoy/go/src/github.com/gravitational/teleport/web/node_modules/react-hot-loader/makeExportsHot.js"); if (makeExportsHot(module, require("react"))) { foundReactClasses = true; } var shouldAcceptModule = true && foundReactClasses; if (shouldAcceptModule) { module.hot.accept(function (err) { if (err) { console.error("Cannot not apply hot update to " + "objectUtils.js" + ": " + err.message); } }); } } module.hot.dispose(function (data) { data.makeHot = module.makeHot; data.foundReactClasses = foundReactClasses; }); })(); } }

/***/ },
/* 214 */
/***/ function(module, exports, __webpack_require__) {

	/* REACT HOT LOADER */ if (false) { (function () { var ReactHotAPI = require("/home/akontsevoy/go/src/github.com/gravitational/teleport/web/node_modules/react-hot-api/modules/index.js"), RootInstanceProvider = require("/home/akontsevoy/go/src/github.com/gravitational/teleport/web/node_modules/react-hot-loader/RootInstanceProvider.js"), ReactMount = require("react/lib/ReactMount"), React = require("react"); module.makeHot = module.hot.data ? module.hot.data.makeHot : ReactHotAPI(function () { return RootInstanceProvider.getRootInstances(ReactMount); }, React); })(); } try { (function () {
	
	/*
	Copyright 2015 Gravitational, Inc.
	
	Licensed under the Apache License, Version 2.0 (the "License");
	you may not use this file except in compliance with the License.
	You may obtain a copy of the License at
	
	    http://www.apache.org/licenses/LICENSE-2.0
	
	Unless required by applicable law or agreed to in writing, software
	distributed under the License is distributed on an "AS IS" BASIS,
	WITHOUT WARRANTIES OR CONDITIONS OF ANY KIND, either express or implied.
	See the License for the specific language governing permissions and
	limitations under the License.
	*/
	
	'use strict';
	
	function _classCallCheck(instance, Constructor) { if (!(instance instanceof Constructor)) { throw new TypeError('Cannot call a class as a function'); } }
	
	var Term = __webpack_require__(441);
	var Tty = __webpack_require__(215);
	var TtyEvents = __webpack_require__(312);
	
	var _require = __webpack_require__(43);
	
	var debounce = _require.debounce;
	var isNumber = _require.isNumber;
	
	var cfg = __webpack_require__(8);
	var api = __webpack_require__(24);
	var logger = __webpack_require__(23).create('terminal');
	var $ = __webpack_require__(18);
	
	Term.colors[256] = '#252323';
	
	var DISCONNECT_TXT = '\x1b[31mdisconnected\x1b[m\r\n';
	var CONNECTED_TXT = 'Connected!\r\n';
	var GRV_CLASS = 'grv-terminal';
	var WINDOW_RESIZE_DEBOUNCE_DELAY = 100;
	
	var TtyTerminal = (function () {
	  function TtyTerminal(options) {
	    _classCallCheck(this, TtyTerminal);
	
	    var tty = options.tty;
	    var _options$scrollBack = options.scrollBack;
	    var scrollBack = _options$scrollBack === undefined ? 1000 : _options$scrollBack;
	
	    this.ttyParams = tty;
	    this.tty = new Tty();
	    this.ttyEvents = new TtyEvents();
	
	    this.scrollBack = scrollBack;
	    this.rows = undefined;
	    this.cols = undefined;
	    this.term = null;
	    this._el = options.el;
	
	    this.debouncedResize = debounce(this._requestResize.bind(this), WINDOW_RESIZE_DEBOUNCE_DELAY);
	  }
	
	  TtyTerminal.prototype.open = function open() {
	    var _this = this;
	
	    $(this._el).addClass(GRV_CLASS);
	
	    // render termjs with default values (will be used to calculate the character size)
	    this.term = new Term({
	      cols: 15,
	      rows: 5,
	      scrollback: this.scrollBack,
	      useStyle: true,
	      screenKeys: true,
	      cursorBlink: true
	    });
	
	    this.term.open(this._el);
	
	    // resize to available space (by given container)
	    this.resize(this.cols, this.rows);
	
	    // subscribe termjs events
	    this.term.on('data', function (data) {
	      return _this.tty.send(data);
	    });
	
	    // subscribe to tty events
	    this.tty.on('resize', function (_ref) {
	      var h = _ref.h;
	      var w = _ref.w;
	      return _this.resize(w, h);
	    });
	    this.tty.on('reset', function () {
	      return _this.term.reset();
	    });
	    this.tty.on('open', function () {
	      return _this.term.write(CONNECTED_TXT);
	    });
	    this.tty.on('close', function () {
	      return _this.term.write(DISCONNECT_TXT);
	    });
	    this.tty.on('data', this._processData.bind(this));
	
	    this.connect();
	    window.addEventListener('resize', this.debouncedResize);
	  };
	
	  TtyTerminal.prototype.connect = function connect() {
	    this.tty.connect(this._getTtyConnStr());
	    this.ttyEvents.connect(this._getTtyEventsConnStr());
	  };
	
	  TtyTerminal.prototype.destroy = function destroy() {
	    this._disconnect();
	
	    if (this.term !== null) {
	      this.term.destroy();
	      this.term.removeAllListeners();
	    }
	
	    $(this._el).empty().removeClass(GRV_CLASS);
	
	    window.removeEventListener('resize', this.debouncedResize);
	  };
	
	  TtyTerminal.prototype.resize = function resize(cols, rows) {
	    // if not defined, use the size of the container
	    if (!isNumber(cols) || !isNumber(rows)) {
	      var dim = this._getDimensions();
	      cols = dim.cols;
	      rows = dim.rows;
	    }
	
	    if (cols === this.cols && rows === this.rows) {
	      return;
	    }
	
	    this.cols = cols;
	    this.rows = rows;
	    this.term.resize(this.cols, this.rows);
	  };
	
	  TtyTerminal.prototype._processData = function _processData(data) {
	    try {
	      data = this._ensureScreenSize(data);
	      this.term.write(data);
	    } catch (err) {
	      logger.error({
	        w: this.cols,
	        h: this.rows,
	        text: 'failed to resize termjs',
	        data: data,
	        err: err
	      });
	    }
	  };
	
	  TtyTerminal.prototype._ensureScreenSize = function _ensureScreenSize(data) {
	    /**
	    * for better sync purposes, the screen values are inserted to the end of the chunk
	    * with the following format: '\0NUMBER:NUMBER'
	    */
	    var pos = data.lastIndexOf('\0');
	    if (pos !== -1) {
	      var _length = data.length - pos;
	      if (_length > 2 && _length < 10) {
	        var tmp = data.substr(pos + 1);
	
	        var _tmp$split = tmp.split(':');
	
	        var w = _tmp$split[0];
	        var h = _tmp$split[1];
	
	        if ($.isNumeric(w) && $.isNumeric(h)) {
	          w = Number(w);
	          h = Number(h);
	
	          if (w < 500 && h < 500) {
	            data = data.slice(0, pos);
	            this.resize(w, h);
	          }
	        }
	      }
	    }
	
	    return data;
	  };
	
	  TtyTerminal.prototype._disconnect = function _disconnect() {
	    if (this.tty !== null) {
	      this.tty.disconnect();
	    }
	
	    if (this.ttyEvents !== null) {
	      this.ttyEvents.disconnect();
	      this.ttyEvents.removeAllListeners();
	    }
	  };
	
	  TtyTerminal.prototype._requestResize = function _requestResize() {
	    var _getDimensions2 = this._getDimensions();
	
	    var cols = _getDimensions2.cols;
	    var rows = _getDimensions2.rows;
	
	    var w = cols;
	    var h = rows;
	
	    // some min values
	    w = w < 5 ? 5 : w;
	    h = h < 5 ? 5 : h;
	
	    var sid = this.ttyParams.sid;
	
	    var reqData = { terminal_params: { w: w, h: h } };
	
	    logger.info('request new screen size', 'w:' + w + ' and h:' + h);
	    api.put(cfg.api.getTerminalSessionUrl(sid), reqData).done(function () {
	      return logger.info('new screen size requested');
	    }).fail(function (err) {
	      return logger.error('request new screen size', err);
	    });
	  };
	
	  TtyTerminal.prototype._getDimensions = function _getDimensions() {
	    var $container = $(this._el);
	    var fakeRow = $('<div><span>&nbsp;</span></div>');
	
	    $container.find('.terminal').append(fakeRow);
	    // get div height
	    var fakeColHeight = fakeRow[0].getBoundingClientRect().height;
	    // get span width
	    var fakeColWidth = fakeRow.children().first()[0].getBoundingClientRect().width;
	
	    var width = $container[0].clientWidth;
	    var height = $container[0].clientHeight;
	
	    var cols = Math.floor(width / fakeColWidth);
	    var rows = Math.floor(height / fakeColHeight);
	    fakeRow.remove();
	
	    return { cols: cols, rows: rows };
	  };
	
	  TtyTerminal.prototype._getTtyEventsConnStr = function _getTtyEventsConnStr() {
	    var _ttyParams = this.ttyParams;
	    var sid = _ttyParams.sid;
	    var url = _ttyParams.url;
	    var token = _ttyParams.token;
	
	    return url + '/sessions/' + sid + '/events/stream?access_token=' + token;
	  };
	
	  TtyTerminal.prototype._getTtyConnStr = function _getTtyConnStr() {
	    var _ttyParams2 = this.ttyParams;
	    var serverId = _ttyParams2.serverId;
	    var login = _ttyParams2.login;
	    var sid = _ttyParams2.sid;
	    var url = _ttyParams2.url;
	    var token = _ttyParams2.token;
	
	    var params = {
	      server_id: serverId,
	      login: login,
	      sid: sid,
	      term: {
	        h: this.rows,
	        w: this.cols
	      }
	    };
	
	    var json = JSON.stringify(params);
	    var jsonEncoded = window.encodeURI(json);
	
	    return url + '/connect?access_token=' + token + '&params=' + jsonEncoded;
	  };
	
	  return TtyTerminal;
	})();
	
	module.exports = TtyTerminal;
	
	/* REACT HOT LOADER */ }).call(this); } finally { if (false) { (function () { var foundReactClasses = module.hot.data && module.hot.data.foundReactClasses || false; if (module.exports && module.makeHot) { var makeExportsHot = require("/home/akontsevoy/go/src/github.com/gravitational/teleport/web/node_modules/react-hot-loader/makeExportsHot.js"); if (makeExportsHot(module, require("react"))) { foundReactClasses = true; } var shouldAcceptModule = true && foundReactClasses; if (shouldAcceptModule) { module.hot.accept(function (err) { if (err) { console.error("Cannot not apply hot update to " + "terminal.js" + ": " + err.message); } }); } } module.hot.dispose(function (data) { data.makeHot = module.makeHot; data.foundReactClasses = foundReactClasses; }); })(); } }

/***/ },
/* 215 */
/***/ function(module, exports, __webpack_require__) {

	/* REACT HOT LOADER */ if (false) { (function () { var ReactHotAPI = require("/home/akontsevoy/go/src/github.com/gravitational/teleport/web/node_modules/react-hot-api/modules/index.js"), RootInstanceProvider = require("/home/akontsevoy/go/src/github.com/gravitational/teleport/web/node_modules/react-hot-loader/RootInstanceProvider.js"), ReactMount = require("react/lib/ReactMount"), React = require("react"); module.makeHot = module.hot.data ? module.hot.data.makeHot : ReactHotAPI(function () { return RootInstanceProvider.getRootInstances(ReactMount); }, React); })(); } try { (function () {
	
	/*
	Copyright 2015 Gravitational, Inc.
	
	Licensed under the Apache License, Version 2.0 (the "License");
	you may not use this file except in compliance with the License.
	You may obtain a copy of the License at
	
	    http://www.apache.org/licenses/LICENSE-2.0
	
	Unless required by applicable law or agreed to in writing, software
	distributed under the License is distributed on an "AS IS" BASIS,
	WITHOUT WARRANTIES OR CONDITIONS OF ANY KIND, either express or implied.
	See the License for the specific language governing permissions and
	limitations under the License.
	*/
	
	'use strict';
	
	function _classCallCheck(instance, Constructor) { if (!(instance instanceof Constructor)) { throw new TypeError('Cannot call a class as a function'); } }
	
	function _inherits(subClass, superClass) { if (typeof superClass !== 'function' && superClass !== null) { throw new TypeError('Super expression must either be null or a function, not ' + typeof superClass); } subClass.prototype = Object.create(superClass && superClass.prototype, { constructor: { value: subClass, enumerable: false, writable: true, configurable: true } }); if (superClass) Object.setPrototypeOf ? Object.setPrototypeOf(subClass, superClass) : subClass.__proto__ = superClass; }
	
	var EventEmitter = __webpack_require__(100).EventEmitter;
	
	var Tty = (function (_EventEmitter) {
	  _inherits(Tty, _EventEmitter);
	
	  function Tty() {
	    _classCallCheck(this, Tty);
	
	    _EventEmitter.call(this);
	    this.socket = null;
	  }
	
	  Tty.prototype.disconnect = function disconnect() {
	    this.socket.close();
	  };
	
	  Tty.prototype.reconnect = function reconnect(options) {
	    this.disconnect();
	    this.socket.onopen = null;
	    this.socket.onmessage = null;
	    this.socket.onclose = null;
	
	    this.connect(options);
	  };
	
	  Tty.prototype.connect = function connect(connStr) {
	    var _this = this;
	
	    this.socket = new WebSocket(connStr);
	
	    this.socket.onopen = function () {
	      _this.emit('open');
	    };
	
	    this.socket.onmessage = function (e) {
	      _this.emit('data', e.data);
	    };
	
	    this.socket.onclose = function () {
	      _this.emit('close');
	    };
	  };
	
	  Tty.prototype.send = function send(data) {
	    this.socket.send(data);
	  };
	
	  return Tty;
	})(EventEmitter);
	
	module.exports = Tty;
	
	/* REACT HOT LOADER */ }).call(this); } finally { if (false) { (function () { var foundReactClasses = module.hot.data && module.hot.data.foundReactClasses || false; if (module.exports && module.makeHot) { var makeExportsHot = require("/home/akontsevoy/go/src/github.com/gravitational/teleport/web/node_modules/react-hot-loader/makeExportsHot.js"); if (makeExportsHot(module, require("react"))) { foundReactClasses = true; } var shouldAcceptModule = true && foundReactClasses; if (shouldAcceptModule) { module.hot.accept(function (err) { if (err) { console.error("Cannot not apply hot update to " + "tty.js" + ": " + err.message); } }); } } module.hot.dispose(function (data) { data.makeHot = module.makeHot; data.foundReactClasses = foundReactClasses; }); })(); } }

/***/ },
/* 216 */
/***/ function(module, exports, __webpack_require__) {

	/* REACT HOT LOADER */ if (false) { (function () { var ReactHotAPI = require("/home/akontsevoy/go/src/github.com/gravitational/teleport/web/node_modules/react-hot-api/modules/index.js"), RootInstanceProvider = require("/home/akontsevoy/go/src/github.com/gravitational/teleport/web/node_modules/react-hot-loader/RootInstanceProvider.js"), ReactMount = require("react/lib/ReactMount"), React = require("react"); module.makeHot = module.hot.data ? module.hot.data.makeHot : ReactHotAPI(function () { return RootInstanceProvider.getRootInstances(ReactMount); }, React); })(); } try { (function () {
	
	/*
	Copyright 2015 Gravitational, Inc.
	
	Licensed under the Apache License, Version 2.0 (the "License");
	you may not use this file except in compliance with the License.
	You may obtain a copy of the License at
	
	    http://www.apache.org/licenses/LICENSE-2.0
	
	Unless required by applicable law or agreed to in writing, software
	distributed under the License is distributed on an "AS IS" BASIS,
	WITHOUT WARRANTIES OR CONDITIONS OF ANY KIND, either express or implied.
	See the License for the specific language governing permissions and
	limitations under the License.
	*/
	
	'use strict';
	
	var React = __webpack_require__(2);
	
	var _require = __webpack_require__(225);
	
	var actions = _require.actions;
	
	var _require2 = __webpack_require__(47);
	
	var UserIcon = _require2.UserIcon;
	
	var ReactCSSTransitionGroup = __webpack_require__(309);
	
	var SessionLeftPanel = function SessionLeftPanel(_ref) {
	  var parties = _ref.parties;
	
	  parties = parties || [];
	  var userIcons = parties.map(function (item, index) {
	    return React.createElement(
	      'li',
	      { key: index, className: 'animated' },
	      React.createElement(UserIcon, { colorIndex: index, isDark: true, name: item.user })
	    );
	  });
	
	  return React.createElement(
	    'div',
	    { className: 'grv-terminal-participans' },
	    React.createElement(
	      'ul',
	      { className: 'nav' },
	      React.createElement(
	        'li',
	        { title: 'Close' },
	        React.createElement(
	          'button',
	          { onClick: actions.close, className: 'btn btn-danger btn-circle', type: 'button' },
	          React.createElement('i', { className: 'fa fa-times' })
	        )
	      )
	    ),
	    userIcons.length > 0 ? React.createElement('hr', { className: 'grv-divider' }) : null,
	    React.createElement(
	      ReactCSSTransitionGroup,
	      { className: 'nav', component: 'ul',
	        transitionEnterTimeout: 500,
	        transitionLeaveTimeout: 500,
	        transitionName: {
	          enter: "fadeIn",
	          leave: "fadeOut"
	        } },
	      userIcons
	    )
	  );
	};
	
	module.exports = SessionLeftPanel;
	
	/* REACT HOT LOADER */ }).call(this); } finally { if (false) { (function () { var foundReactClasses = module.hot.data && module.hot.data.foundReactClasses || false; if (module.exports && module.makeHot) { var makeExportsHot = require("/home/akontsevoy/go/src/github.com/gravitational/teleport/web/node_modules/react-hot-loader/makeExportsHot.js"); if (makeExportsHot(module, require("react"))) { foundReactClasses = true; } var shouldAcceptModule = true && foundReactClasses; if (shouldAcceptModule) { module.hot.accept(function (err) { if (err) { console.error("Cannot not apply hot update to " + "sessionLeftPanel.jsx" + ": " + err.message); } }); } } module.hot.dispose(function (data) { data.makeHot = module.makeHot; data.foundReactClasses = foundReactClasses; }); })(); } }

/***/ },
/* 217 */
/***/ function(module, exports, __webpack_require__) {

	/* REACT HOT LOADER */ if (false) { (function () { var ReactHotAPI = require("/home/akontsevoy/go/src/github.com/gravitational/teleport/web/node_modules/react-hot-api/modules/index.js"), RootInstanceProvider = require("/home/akontsevoy/go/src/github.com/gravitational/teleport/web/node_modules/react-hot-loader/RootInstanceProvider.js"), ReactMount = require("react/lib/ReactMount"), React = require("react"); module.makeHot = module.hot.data ? module.hot.data.makeHot : ReactHotAPI(function () { return RootInstanceProvider.getRootInstances(ReactMount); }, React); })(); } try { (function () {
	
	/*
	Copyright 2015 Gravitational, Inc.
	
	Licensed under the Apache License, Version 2.0 (the "License");
	you may not use this file except in compliance with the License.
	You may obtain a copy of the License at
	
	    http://www.apache.org/licenses/LICENSE-2.0
	
	Unless required by applicable law or agreed to in writing, software
	distributed under the License is distributed on an "AS IS" BASIS,
	WITHOUT WARRANTIES OR CONDITIONS OF ANY KIND, either express or implied.
	See the License for the specific language governing permissions and
	limitations under the License.
	*/
	
	"use strict";
	
	var React = __webpack_require__(2);
	
	var GoogleAuthInfo = React.createClass({
	  displayName: "GoogleAuthInfo",
	
	  render: function render() {
	    return React.createElement(
	      "div",
	      { className: "grv-google-auth" },
	      React.createElement("div", { className: "grv-icon-google-auth" }),
	      React.createElement(
	        "strong",
	        null,
	        "Google Authenticator"
	      ),
	      React.createElement(
	        "div",
	        null,
	        "Download ",
	        React.createElement(
	          "a",
	          { href: "https://support.google.com/accounts/answer/1066447?hl=en" },
	          "Google Authenticator"
	        ),
	        " on your phone to access your two factor token"
	      )
	    );
	  }
	});
	
	module.exports = GoogleAuthInfo;
	
	/* REACT HOT LOADER */ }).call(this); } finally { if (false) { (function () { var foundReactClasses = module.hot.data && module.hot.data.foundReactClasses || false; if (module.exports && module.makeHot) { var makeExportsHot = require("/home/akontsevoy/go/src/github.com/gravitational/teleport/web/node_modules/react-hot-loader/makeExportsHot.js"); if (makeExportsHot(module, require("react"))) { foundReactClasses = true; } var shouldAcceptModule = true && foundReactClasses; if (shouldAcceptModule) { module.hot.accept(function (err) { if (err) { console.error("Cannot not apply hot update to " + "googleAuthLogo.jsx" + ": " + err.message); } }); } } module.hot.dispose(function (data) { data.makeHot = module.makeHot; data.foundReactClasses = foundReactClasses; }); })(); } }

/***/ },
/* 218 */
/***/ function(module, exports, __webpack_require__) {

	/* REACT HOT LOADER */ if (false) { (function () { var ReactHotAPI = require("/home/akontsevoy/go/src/github.com/gravitational/teleport/web/node_modules/react-hot-api/modules/index.js"), RootInstanceProvider = require("/home/akontsevoy/go/src/github.com/gravitational/teleport/web/node_modules/react-hot-loader/RootInstanceProvider.js"), ReactMount = require("react/lib/ReactMount"), React = require("react"); module.makeHot = module.hot.data ? module.hot.data.makeHot : ReactHotAPI(function () { return RootInstanceProvider.getRootInstances(ReactMount); }, React); })(); } try { (function () {
	
	/*
	Copyright 2015 Gravitational, Inc.
	
	Licensed under the Apache License, Version 2.0 (the "License");
	you may not use this file except in compliance with the License.
	You may obtain a copy of the License at
	
	    http://www.apache.org/licenses/LICENSE-2.0
	
	Unless required by applicable law or agreed to in writing, software
	distributed under the License is distributed on an "AS IS" BASIS,
	WITHOUT WARRANTIES OR CONDITIONS OF ANY KIND, either express or implied.
	See the License for the specific language governing permissions and
	limitations under the License.
	*/
	
	'use strict';
	
	var React = __webpack_require__(2);
	
	var _require = __webpack_require__(43);
	
	var debounce = _require.debounce;
	
	var InputSearch = React.createClass({
	  displayName: 'InputSearch',
	
	  getInitialState: function getInitialState() {
	    var _this = this;
	
	    this.debouncedNotify = debounce(function () {
	      _this.props.onChange(_this.state.value);
	    }, 200);
	
	    return { value: this.props.value };
	  },
	
	  onChange: function onChange(e) {
	    this.setState({ value: e.target.value });
	    this.debouncedNotify();
	  },
	
	  componentDidMount: function componentDidMount() {},
	
	  componentWillUnmount: function componentWillUnmount() {},
	
	  render: function render() {
	    return React.createElement(
	      'div',
	      { className: 'grv-search' },
	      React.createElement('input', { placeholder: 'Search...', className: 'form-control input-sm',
	        value: this.state.value,
	        onChange: this.onChange })
	    );
	  }
	});
	
	module.exports = InputSearch;
	
	/* REACT HOT LOADER */ }).call(this); } finally { if (false) { (function () { var foundReactClasses = module.hot.data && module.hot.data.foundReactClasses || false; if (module.exports && module.makeHot) { var makeExportsHot = require("/home/akontsevoy/go/src/github.com/gravitational/teleport/web/node_modules/react-hot-loader/makeExportsHot.js"); if (makeExportsHot(module, require("react"))) { foundReactClasses = true; } var shouldAcceptModule = true && foundReactClasses; if (shouldAcceptModule) { module.hot.accept(function (err) { if (err) { console.error("Cannot not apply hot update to " + "inputSearch.jsx" + ": " + err.message); } }); } } module.hot.dispose(function (data) { data.makeHot = module.makeHot; data.foundReactClasses = foundReactClasses; }); })(); } }

/***/ },
/* 219 */
/***/ function(module, exports, __webpack_require__) {

	/* REACT HOT LOADER */ if (false) { (function () { var ReactHotAPI = require("/home/akontsevoy/go/src/github.com/gravitational/teleport/web/node_modules/react-hot-api/modules/index.js"), RootInstanceProvider = require("/home/akontsevoy/go/src/github.com/gravitational/teleport/web/node_modules/react-hot-loader/RootInstanceProvider.js"), ReactMount = require("react/lib/ReactMount"), React = require("react"); module.makeHot = module.hot.data ? module.hot.data.makeHot : ReactHotAPI(function () { return RootInstanceProvider.getRootInstances(ReactMount); }, React); })(); } try { (function () {
	
	/*
	Copyright 2015 Gravitational, Inc.
	
	Licensed under the Apache License, Version 2.0 (the "License");
	you may not use this file except in compliance with the License.
	You may obtain a copy of the License at
	
	    http://www.apache.org/licenses/LICENSE-2.0
	
	Unless required by applicable law or agreed to in writing, software
	distributed under the License is distributed on an "AS IS" BASIS,
	WITHOUT WARRANTIES OR CONDITIONS OF ANY KIND, either express or implied.
	See the License for the specific language governing permissions and
	limitations under the License.
	*/
	
	'use strict';
	
	function _objectWithoutProperties(obj, keys) { var target = {}; for (var i in obj) { if (keys.indexOf(i) >= 0) continue; if (!Object.prototype.hasOwnProperty.call(obj, i)) continue; target[i] = obj[i]; } return target; }
	
	var React = __webpack_require__(2);
	var InputSearch = __webpack_require__(218);
	
	var _require = __webpack_require__(49);
	
	var Table = _require.Table;
	var Column = _require.Column;
	var Cell = _require.Cell;
	var SortHeaderCell = _require.SortHeaderCell;
	var SortTypes = _require.SortTypes;
	var EmptyIndicator = _require.EmptyIndicator;
	
	var _require2 = __webpack_require__(67);
	
	var createNewSession = _require2.createNewSession;
	
	var _ = __webpack_require__(43);
	
	var _require3 = __webpack_require__(213);
	
	var isMatch = _require3.isMatch;
	
	var TextCell = function TextCell(_ref) {
	  var rowIndex = _ref.rowIndex;
	  var data = _ref.data;
	  var columnKey = _ref.columnKey;
	
	  var props = _objectWithoutProperties(_ref, ['rowIndex', 'data', 'columnKey']);
	
	  return React.createElement(
	    Cell,
	    props,
	    data[rowIndex][columnKey]
	  );
	};
	
	var TagCell = function TagCell(_ref2) {
	  var rowIndex = _ref2.rowIndex;
	  var data = _ref2.data;
	
	  var props = _objectWithoutProperties(_ref2, ['rowIndex', 'data']);
	
	  return React.createElement(
	    Cell,
	    props,
	    data[rowIndex].tags.map(function (item, index) {
	      return React.createElement(
	        'span',
	        { key: index, className: 'label label-default' },
	        item.role,
	        ' ',
	        React.createElement('li', { className: 'fa fa-long-arrow-right' }),
	        item.value
	      );
	    })
	  );
	};
	
	var LoginCell = function LoginCell(_ref3) {
	  var logins = _ref3.logins;
	  var onLoginClick = _ref3.onLoginClick;
	  var rowIndex = _ref3.rowIndex;
	  var data = _ref3.data;
	
	  var props = _objectWithoutProperties(_ref3, ['logins', 'onLoginClick', 'rowIndex', 'data']);
	
	  if (!logins || logins.length === 0) {
	    return React.createElement(Cell, props);
	  }
	
	  var serverId = data[rowIndex].id;
	  var $lis = [];
	
	  function onClick(i) {
	    var login = logins[i];
	    if (onLoginClick) {
	      return function () {
	        return onLoginClick(serverId, login);
	      };
	    } else {
	      return function () {
	        return createNewSession(serverId, login);
	      };
	    }
	  }
	
	  for (var i = 0; i < logins.length; i++) {
	    $lis.push(React.createElement(
	      'li',
	      { key: i },
	      React.createElement(
	        'a',
	        { onClick: onClick(i) },
	        logins[i]
	      )
	    ));
	  }
	
	  return React.createElement(
	    Cell,
	    props,
	    React.createElement(
	      'div',
	      { className: 'btn-group' },
	      React.createElement(
	        'button',
	        { type: 'button', onClick: onClick(0), className: 'btn btn-xs btn-primary' },
	        logins[0]
	      ),
	      $lis.length > 1 ? [React.createElement(
	        'button',
	        { key: 0, 'data-toggle': 'dropdown', className: 'btn btn-default btn-xs dropdown-toggle', 'aria-expanded': 'true' },
	        React.createElement('span', { className: 'caret' })
	      ), React.createElement(
	        'ul',
	        { key: 1, className: 'dropdown-menu' },
	        $lis
	      )] : null
	    )
	  );
	};
	
	var NodeList = React.createClass({
	  displayName: 'NodeList',
	
	  getInitialState: function getInitialState() /*props*/{
	    this.searchableProps = ['addr', 'hostname', 'tags'];
	    return { filter: '', colSortDirs: { hostname: SortTypes.DESC } };
	  },
	
	  onSortChange: function onSortChange(columnKey, sortDir) {
	    var _state$colSortDirs;
	
	    this.state.colSortDirs = (_state$colSortDirs = {}, _state$colSortDirs[columnKey] = sortDir, _state$colSortDirs);
	    this.setState(this.state);
	  },
	
	  onFilterChange: function onFilterChange(value) {
	    this.state.filter = value;
	    this.setState(this.state);
	  },
	
	  searchAndFilterCb: function searchAndFilterCb(targetValue, searchValue, propName) {
	    if (propName === 'tags') {
	      return targetValue.some(function (item) {
	        var role = item.role;
	        var value = item.value;
	
	        return role.toLocaleUpperCase().indexOf(searchValue) !== -1 || value.toLocaleUpperCase().indexOf(searchValue) !== -1;
	      });
	    }
	  },
	
	  sortAndFilter: function sortAndFilter(data) {
	    var _this = this;
	
	    var filtered = data.filter(function (obj) {
	      return isMatch(obj, _this.state.filter, {
	        searchableProps: _this.searchableProps,
	        cb: _this.searchAndFilterCb
	      });
	    });
	
	    var columnKey = Object.getOwnPropertyNames(this.state.colSortDirs)[0];
	    var sortDir = this.state.colSortDirs[columnKey];
	    var sorted = _.sortBy(filtered, columnKey);
	    if (sortDir === SortTypes.ASC) {
	      sorted = sorted.reverse();
	    }
	
	    return sorted;
	  },
	
	  render: function render() {
	    var data = this.sortAndFilter(this.props.nodeRecords);
	    var logins = this.props.logins;
	    var onLoginClick = this.props.onLoginClick;
	
	    return React.createElement(
	      'div',
	      { className: 'grv-nodes grv-page' },
	      React.createElement(
	        'div',
	        { className: 'grv-flex grv-header' },
	        React.createElement('div', { className: 'grv-flex-column' }),
	        React.createElement(
	          'div',
	          { className: 'grv-flex-column' },
	          React.createElement(
	            'h1',
	            null,
	            ' Nodes '
	          )
	        ),
	        React.createElement(
	          'div',
	          { className: 'grv-flex-column' },
	          React.createElement(InputSearch, { value: this.filter, onChange: this.onFilterChange })
	        )
	      ),
	      React.createElement(
	        'div',
	        { className: '' },
	        data.length === 0 && this.state.filter.length > 0 ? React.createElement(EmptyIndicator, { text: 'No matching nodes found.' }) : React.createElement(
	          Table,
	          { rowCount: data.length, className: 'table-striped grv-nodes-table' },
	          React.createElement(Column, {
	            columnKey: 'hostname',
	            header: React.createElement(SortHeaderCell, {
	              sortDir: this.state.colSortDirs.hostname,
	              onSortChange: this.onSortChange,
	              title: 'Node'
	            }),
	            cell: React.createElement(TextCell, { data: data })
	          }),
	          React.createElement(Column, {
	            columnKey: 'addr',
	            header: React.createElement(SortHeaderCell, {
	              sortDir: this.state.colSortDirs.addr,
	              onSortChange: this.onSortChange,
	              title: 'IP'
	            }),
	
	            cell: React.createElement(TextCell, { data: data })
	          }),
	          React.createElement(Column, {
	            columnKey: 'tags',
	            header: React.createElement(Cell, null),
	            cell: React.createElement(TagCell, { data: data })
	          }),
	          React.createElement(Column, {
	            columnKey: 'roles',
	            onLoginClick: onLoginClick,
	            header: React.createElement(
	              Cell,
	              null,
	              'Login as'
	            ),
	            cell: React.createElement(LoginCell, { data: data, logins: logins })
	          })
	        )
	      )
	    );
	  }
	});
	
	module.exports = NodeList;
	
	/* REACT HOT LOADER */ }).call(this); } finally { if (false) { (function () { var foundReactClasses = module.hot.data && module.hot.data.foundReactClasses || false; if (module.exports && module.makeHot) { var makeExportsHot = require("/home/akontsevoy/go/src/github.com/gravitational/teleport/web/node_modules/react-hot-loader/makeExportsHot.js"); if (makeExportsHot(module, require("react"))) { foundReactClasses = true; } var shouldAcceptModule = true && foundReactClasses; if (shouldAcceptModule) { module.hot.accept(function (err) { if (err) { console.error("Cannot not apply hot update to " + "nodeList.jsx" + ": " + err.message); } }); } } module.hot.dispose(function (data) { data.makeHot = module.makeHot; data.foundReactClasses = foundReactClasses; }); })(); } }

/***/ },
/* 220 */
/***/ function(module, exports, __webpack_require__) {

	/* REACT HOT LOADER */ if (false) { (function () { var ReactHotAPI = require("/home/akontsevoy/go/src/github.com/gravitational/teleport/web/node_modules/react-hot-api/modules/index.js"), RootInstanceProvider = require("/home/akontsevoy/go/src/github.com/gravitational/teleport/web/node_modules/react-hot-loader/RootInstanceProvider.js"), ReactMount = require("react/lib/ReactMount"), React = require("react"); module.makeHot = module.hot.data ? module.hot.data.makeHot : ReactHotAPI(function () { return RootInstanceProvider.getRootInstances(ReactMount); }, React); })(); } try { (function () {
	
	/*
	Copyright 2015 Gravitational, Inc.
	
	Licensed under the Apache License, Version 2.0 (the "License");
	you may not use this file except in compliance with the License.
	You may obtain a copy of the License at
	
	    http://www.apache.org/licenses/LICENSE-2.0
	
	Unless required by applicable law or agreed to in writing, software
	distributed under the License is distributed on an "AS IS" BASIS,
	WITHOUT WARRANTIES OR CONDITIONS OF ANY KIND, either express or implied.
	See the License for the specific language governing permissions and
	limitations under the License.
	*/
	
	'use strict';
	
	exports.__esModule = true;
	
	function _objectWithoutProperties(obj, keys) { var target = {}; for (var i in obj) { if (keys.indexOf(i) >= 0) continue; if (!Object.prototype.hasOwnProperty.call(obj, i)) continue; target[i] = obj[i]; } return target; }
	
	var React = __webpack_require__(2);
	var reactor = __webpack_require__(6);
	
	var _require = __webpack_require__(37);
	
	var Link = _require.Link;
	
	var _require2 = __webpack_require__(50);
	
	var nodeHostNameByServerId = _require2.nodeHostNameByServerId;
	
	var _require3 = __webpack_require__(8);
	
	var displayDateFormat = _require3.displayDateFormat;
	
	var _require4 = __webpack_require__(49);
	
	var Cell = _require4.Cell;
	
	var moment = __webpack_require__(1);
	
	var DateCreatedCell = function DateCreatedCell(_ref) {
	  var rowIndex = _ref.rowIndex;
	  var data = _ref.data;
	
	  var props = _objectWithoutProperties(_ref, ['rowIndex', 'data']);
	
	  var created = data[rowIndex].created;
	  var displayDate = moment(created).format(displayDateFormat);
	  return React.createElement(
	    Cell,
	    props,
	    displayDate
	  );
	};
	
	var DurationCell = function DurationCell(_ref2) {
	  var rowIndex = _ref2.rowIndex;
	  var data = _ref2.data;
	
	  var props = _objectWithoutProperties(_ref2, ['rowIndex', 'data']);
	
	  var created = data[rowIndex].created;
	  var lastActive = data[rowIndex].lastActive;
	
	  var end = moment(created);
	  var now = moment(lastActive);
	  var duration = moment.duration(now.diff(end));
	  var displayDate = duration.humanize();
	
	  return React.createElement(
	    Cell,
	    props,
	    displayDate
	  );
	};
	
	var SingleUserCell = function SingleUserCell(_ref3) {
	  var rowIndex = _ref3.rowIndex;
	  var data = _ref3.data;
	
	  var props = _objectWithoutProperties(_ref3, ['rowIndex', 'data']);
	
	  return React.createElement(
	    Cell,
	    props,
	    React.createElement(
	      'span',
	      { className: 'grv-sessions-user label label-default' },
	      data[rowIndex].login
	    )
	  );
	};
	
	var UsersCell = function UsersCell(_ref4) {
	  var rowIndex = _ref4.rowIndex;
	  var data = _ref4.data;
	
	  var props = _objectWithoutProperties(_ref4, ['rowIndex', 'data']);
	
	  var $users = data[rowIndex].parties.map(function (item, itemIndex) {
	    return React.createElement(
	      'span',
	      { key: itemIndex, className: 'grv-sessions-user label label-default' },
	      item.user
	    );
	  });
	
	  return React.createElement(
	    Cell,
	    props,
	    React.createElement(
	      'div',
	      null,
	      $users
	    )
	  );
	};
	
	var ButtonCell = function ButtonCell(_ref5) {
	  var rowIndex = _ref5.rowIndex;
	  var data = _ref5.data;
	
	  var props = _objectWithoutProperties(_ref5, ['rowIndex', 'data']);
	
	  var _data$rowIndex = data[rowIndex];
	  var sessionUrl = _data$rowIndex.sessionUrl;
	  var active = _data$rowIndex.active;
	
	  var _ref6 = active ? ['join', 'btn-warning'] : ['play', 'btn-primary'];
	
	  var actionText = _ref6[0];
	  var actionClass = _ref6[1];
	
	  return React.createElement(
	    Cell,
	    props,
	    React.createElement(
	      Link,
	      { to: sessionUrl, className: "btn " + actionClass + " btn-xs", type: 'button' },
	      actionText
	    )
	  );
	};
	
	var NodeCell = function NodeCell(_ref7) {
	  var rowIndex = _ref7.rowIndex;
	  var data = _ref7.data;
	
	  var props = _objectWithoutProperties(_ref7, ['rowIndex', 'data']);
	
	  var serverId = data[rowIndex].serverId;
	
	  var hostname = reactor.evaluate(nodeHostNameByServerId(serverId)) || 'unknown';
	
	  return React.createElement(
	    Cell,
	    props,
	    hostname
	  );
	};
	
	exports['default'] = ButtonCell;
	exports.ButtonCell = ButtonCell;
	exports.UsersCell = UsersCell;
	exports.DurationCell = DurationCell;
	exports.DateCreatedCell = DateCreatedCell;
	exports.SingleUserCell = SingleUserCell;
	exports.NodeCell = NodeCell;
	
	/* REACT HOT LOADER */ }).call(this); } finally { if (false) { (function () { var foundReactClasses = module.hot.data && module.hot.data.foundReactClasses || false; if (module.exports && module.makeHot) { var makeExportsHot = require("/home/akontsevoy/go/src/github.com/gravitational/teleport/web/node_modules/react-hot-loader/makeExportsHot.js"); if (makeExportsHot(module, require("react"))) { foundReactClasses = true; } var shouldAcceptModule = true && foundReactClasses; if (shouldAcceptModule) { module.hot.accept(function (err) { if (err) { console.error("Cannot not apply hot update to " + "listItems.jsx" + ": " + err.message); } }); } } module.hot.dispose(function (data) { data.makeHot = module.makeHot; data.foundReactClasses = foundReactClasses; }); })(); } }

/***/ },
/* 221 */
/***/ function(module, exports, __webpack_require__) {

	/* REACT HOT LOADER */ if (false) { (function () { var ReactHotAPI = require("/home/akontsevoy/go/src/github.com/gravitational/teleport/web/node_modules/react-hot-api/modules/index.js"), RootInstanceProvider = require("/home/akontsevoy/go/src/github.com/gravitational/teleport/web/node_modules/react-hot-loader/RootInstanceProvider.js"), ReactMount = require("react/lib/ReactMount"), React = require("react"); module.makeHot = module.hot.data ? module.hot.data.makeHot : ReactHotAPI(function () { return RootInstanceProvider.getRootInstances(ReactMount); }, React); })(); } try { (function () {
	
	/*
	Copyright 2015 Gravitational, Inc.
	
	Licensed under the Apache License, Version 2.0 (the "License");
	you may not use this file except in compliance with the License.
	You may obtain a copy of the License at
	
	    http://www.apache.org/licenses/LICENSE-2.0
	
	Unless required by applicable law or agreed to in writing, software
	distributed under the License is distributed on an "AS IS" BASIS,
	WITHOUT WARRANTIES OR CONDITIONS OF ANY KIND, either express or implied.
	See the License for the specific language governing permissions and
	limitations under the License.
	*/
	
	'use strict';
	
	exports.__esModule = true;
	
	function _interopRequireDefault(obj) { return obj && obj.__esModule ? obj : { 'default': obj }; }
	
	var _keymirror = __webpack_require__(15);
	
	var _keymirror2 = _interopRequireDefault(_keymirror);
	
	exports['default'] = _keymirror2['default']({
	  TLPT_APP_INIT: null,
	  TLPT_APP_FAILED: null,
	  TLPT_APP_READY: null
	});
	module.exports = exports['default'];

	/* REACT HOT LOADER */ }).call(this); } finally { if (false) { (function () { var foundReactClasses = module.hot.data && module.hot.data.foundReactClasses || false; if (module.exports && module.makeHot) { var makeExportsHot = require("/home/akontsevoy/go/src/github.com/gravitational/teleport/web/node_modules/react-hot-loader/makeExportsHot.js"); if (makeExportsHot(module, require("react"))) { foundReactClasses = true; } var shouldAcceptModule = true && foundReactClasses; if (shouldAcceptModule) { module.hot.accept(function (err) { if (err) { console.error("Cannot not apply hot update to " + "actionTypes.js" + ": " + err.message); } }); } } module.hot.dispose(function (data) { data.makeHot = module.makeHot; data.foundReactClasses = foundReactClasses; }); })(); } }

/***/ },
/* 222 */
/***/ function(module, exports, __webpack_require__) {

	/* REACT HOT LOADER */ if (false) { (function () { var ReactHotAPI = require("/home/akontsevoy/go/src/github.com/gravitational/teleport/web/node_modules/react-hot-api/modules/index.js"), RootInstanceProvider = require("/home/akontsevoy/go/src/github.com/gravitational/teleport/web/node_modules/react-hot-loader/RootInstanceProvider.js"), ReactMount = require("react/lib/ReactMount"), React = require("react"); module.makeHot = module.hot.data ? module.hot.data.makeHot : ReactHotAPI(function () { return RootInstanceProvider.getRootInstances(ReactMount); }, React); })(); } try { (function () {
	
	/*
	Copyright 2015 Gravitational, Inc.
	
	Licensed under the Apache License, Version 2.0 (the "License");
	you may not use this file except in compliance with the License.
	You may obtain a copy of the License at
	
	    http://www.apache.org/licenses/LICENSE-2.0
	
	Unless required by applicable law or agreed to in writing, software
	distributed under the License is distributed on an "AS IS" BASIS,
	WITHOUT WARRANTIES OR CONDITIONS OF ANY KIND, either express or implied.
	See the License for the specific language governing permissions and
	limitations under the License.
	*/
	'use strict';
	
	exports.__esModule = true;
	
	var _require = __webpack_require__(12);
	
	var Store = _require.Store;
	var toImmutable = _require.toImmutable;
	
	var _require2 = __webpack_require__(221);
	
	var TLPT_APP_INIT = _require2.TLPT_APP_INIT;
	var TLPT_APP_FAILED = _require2.TLPT_APP_FAILED;
	var TLPT_APP_READY = _require2.TLPT_APP_READY;
	
	var initState = toImmutable({
	  isReady: false,
	  isInitializing: false,
	  isFailed: false
	});
	
	exports['default'] = Store({
	
	  getInitialState: function getInitialState() {
	    return initState.set('isInitializing', true);
	  },
	
	  initialize: function initialize() {
	    this.on(TLPT_APP_INIT, function () {
	      return initState.set('isInitializing', true);
	    });
	    this.on(TLPT_APP_READY, function () {
	      return initState.set('isReady', true);
	    });
	    this.on(TLPT_APP_FAILED, function () {
	      return initState.set('isFailed', true);
	    });
	  }
	});
	module.exports = exports['default'];

	/* REACT HOT LOADER */ }).call(this); } finally { if (false) { (function () { var foundReactClasses = module.hot.data && module.hot.data.foundReactClasses || false; if (module.exports && module.makeHot) { var makeExportsHot = require("/home/akontsevoy/go/src/github.com/gravitational/teleport/web/node_modules/react-hot-loader/makeExportsHot.js"); if (makeExportsHot(module, require("react"))) { foundReactClasses = true; } var shouldAcceptModule = true && foundReactClasses; if (shouldAcceptModule) { module.hot.accept(function (err) { if (err) { console.error("Cannot not apply hot update to " + "appStore.js" + ": " + err.message); } }); } } module.hot.dispose(function (data) { data.makeHot = module.makeHot; data.foundReactClasses = foundReactClasses; }); })(); } }

/***/ },
/* 223 */
/***/ function(module, exports, __webpack_require__) {

	/* REACT HOT LOADER */ if (false) { (function () { var ReactHotAPI = require("/home/akontsevoy/go/src/github.com/gravitational/teleport/web/node_modules/react-hot-api/modules/index.js"), RootInstanceProvider = require("/home/akontsevoy/go/src/github.com/gravitational/teleport/web/node_modules/react-hot-loader/RootInstanceProvider.js"), ReactMount = require("react/lib/ReactMount"), React = require("react"); module.makeHot = module.hot.data ? module.hot.data.makeHot : ReactHotAPI(function () { return RootInstanceProvider.getRootInstances(ReactMount); }, React); })(); } try { (function () {
	
	/*
	Copyright 2015 Gravitational, Inc.
	
	Licensed under the Apache License, Version 2.0 (the "License");
	you may not use this file except in compliance with the License.
	You may obtain a copy of the License at
	
	    http://www.apache.org/licenses/LICENSE-2.0
	
	Unless required by applicable law or agreed to in writing, software
	distributed under the License is distributed on an "AS IS" BASIS,
	WITHOUT WARRANTIES OR CONDITIONS OF ANY KIND, either express or implied.
	See the License for the specific language governing permissions and
	limitations under the License.
	*/
	'use strict';
	
	exports.__esModule = true;
	
	function _interopRequireDefault(obj) { return obj && obj.__esModule ? obj : { 'default': obj }; }
	
	var _keymirror = __webpack_require__(15);
	
	var _keymirror2 = _interopRequireDefault(_keymirror);
	
	exports['default'] = _keymirror2['default']({
	  TLPT_CURRENT_SESSION_OPEN: null,
	  TLPT_CURRENT_SESSION_CLOSE: null
	});
	module.exports = exports['default'];

	/* REACT HOT LOADER */ }).call(this); } finally { if (false) { (function () { var foundReactClasses = module.hot.data && module.hot.data.foundReactClasses || false; if (module.exports && module.makeHot) { var makeExportsHot = require("/home/akontsevoy/go/src/github.com/gravitational/teleport/web/node_modules/react-hot-loader/makeExportsHot.js"); if (makeExportsHot(module, require("react"))) { foundReactClasses = true; } var shouldAcceptModule = true && foundReactClasses; if (shouldAcceptModule) { module.hot.accept(function (err) { if (err) { console.error("Cannot not apply hot update to " + "actionTypes.js" + ": " + err.message); } }); } } module.hot.dispose(function (data) { data.makeHot = module.makeHot; data.foundReactClasses = foundReactClasses; }); })(); } }

/***/ },
/* 224 */
/***/ function(module, exports, __webpack_require__) {

	/* REACT HOT LOADER */ if (false) { (function () { var ReactHotAPI = require("/home/akontsevoy/go/src/github.com/gravitational/teleport/web/node_modules/react-hot-api/modules/index.js"), RootInstanceProvider = require("/home/akontsevoy/go/src/github.com/gravitational/teleport/web/node_modules/react-hot-loader/RootInstanceProvider.js"), ReactMount = require("react/lib/ReactMount"), React = require("react"); module.makeHot = module.hot.data ? module.hot.data.makeHot : ReactHotAPI(function () { return RootInstanceProvider.getRootInstances(ReactMount); }, React); })(); } try { (function () {
	
	/*
	Copyright 2015 Gravitational, Inc.
	
	Licensed under the Apache License, Version 2.0 (the "License");
	you may not use this file except in compliance with the License.
	You may obtain a copy of the License at
	
	    http://www.apache.org/licenses/LICENSE-2.0
	
	Unless required by applicable law or agreed to in writing, software
	distributed under the License is distributed on an "AS IS" BASIS,
	WITHOUT WARRANTIES OR CONDITIONS OF ANY KIND, either express or implied.
	See the License for the specific language governing permissions and
	limitations under the License.
	*/
	
	'use strict';
	
	exports.__esModule = true;
	
	var _require = __webpack_require__(12);
	
	var Store = _require.Store;
	var toImmutable = _require.toImmutable;
	
	var _require2 = __webpack_require__(223);
	
	var TLPT_CURRENT_SESSION_OPEN = _require2.TLPT_CURRENT_SESSION_OPEN;
	var TLPT_CURRENT_SESSION_CLOSE = _require2.TLPT_CURRENT_SESSION_CLOSE;
	exports['default'] = Store({
	  getInitialState: function getInitialState() {
	    return toImmutable(null);
	  },
	
	  initialize: function initialize() {
	    this.on(TLPT_CURRENT_SESSION_OPEN, setCurrentSession);
	    this.on(TLPT_CURRENT_SESSION_CLOSE, close);
	  }
	});
	
	function close() {
	  return toImmutable(null);
	}
	
	function setCurrentSession(state, _ref) {
	  var serverId = _ref.serverId;
	  var login = _ref.login;
	  var sid = _ref.sid;
	  var isNewSession = _ref.isNewSession;
	
	  return toImmutable({
	    serverId: serverId,
	    login: login,
	    sid: sid,
	    isNewSession: isNewSession
	  });
	}
	module.exports = exports['default'];

	/* REACT HOT LOADER */ }).call(this); } finally { if (false) { (function () { var foundReactClasses = module.hot.data && module.hot.data.foundReactClasses || false; if (module.exports && module.makeHot) { var makeExportsHot = require("/home/akontsevoy/go/src/github.com/gravitational/teleport/web/node_modules/react-hot-loader/makeExportsHot.js"); if (makeExportsHot(module, require("react"))) { foundReactClasses = true; } var shouldAcceptModule = true && foundReactClasses; if (shouldAcceptModule) { module.hot.accept(function (err) { if (err) { console.error("Cannot not apply hot update to " + "currentSessionStore.js" + ": " + err.message); } }); } } module.hot.dispose(function (data) { data.makeHot = module.makeHot; data.foundReactClasses = foundReactClasses; }); })(); } }

/***/ },
/* 225 */
/***/ function(module, exports, __webpack_require__) {

	/* REACT HOT LOADER */ if (false) { (function () { var ReactHotAPI = require("/home/akontsevoy/go/src/github.com/gravitational/teleport/web/node_modules/react-hot-api/modules/index.js"), RootInstanceProvider = require("/home/akontsevoy/go/src/github.com/gravitational/teleport/web/node_modules/react-hot-loader/RootInstanceProvider.js"), ReactMount = require("react/lib/ReactMount"), React = require("react"); module.makeHot = module.hot.data ? module.hot.data.makeHot : ReactHotAPI(function () { return RootInstanceProvider.getRootInstances(ReactMount); }, React); })(); } try { (function () {
	
	/*
	Copyright 2015 Gravitational, Inc.
	
	Licensed under the Apache License, Version 2.0 (the "License");
	you may not use this file except in compliance with the License.
	You may obtain a copy of the License at
	
	    http://www.apache.org/licenses/LICENSE-2.0
	
	Unless required by applicable law or agreed to in writing, software
	distributed under the License is distributed on an "AS IS" BASIS,
	WITHOUT WARRANTIES OR CONDITIONS OF ANY KIND, either express or implied.
	See the License for the specific language governing permissions and
	limitations under the License.
	*/
	'use strict';
	
	module.exports.getters = __webpack_require__(68);
	module.exports.actions = __webpack_require__(67);
	module.exports.activeTermStore = __webpack_require__(224);
	
	/* REACT HOT LOADER */ }).call(this); } finally { if (false) { (function () { var foundReactClasses = module.hot.data && module.hot.data.foundReactClasses || false; if (module.exports && module.makeHot) { var makeExportsHot = require("/home/akontsevoy/go/src/github.com/gravitational/teleport/web/node_modules/react-hot-loader/makeExportsHot.js"); if (makeExportsHot(module, require("react"))) { foundReactClasses = true; } var shouldAcceptModule = true && foundReactClasses; if (shouldAcceptModule) { module.hot.accept(function (err) { if (err) { console.error("Cannot not apply hot update to " + "index.js" + ": " + err.message); } }); } } module.hot.dispose(function (data) { data.makeHot = module.makeHot; data.foundReactClasses = foundReactClasses; }); })(); } }

/***/ },
/* 226 */
/***/ function(module, exports, __webpack_require__) {

	/* REACT HOT LOADER */ if (false) { (function () { var ReactHotAPI = require("/home/akontsevoy/go/src/github.com/gravitational/teleport/web/node_modules/react-hot-api/modules/index.js"), RootInstanceProvider = require("/home/akontsevoy/go/src/github.com/gravitational/teleport/web/node_modules/react-hot-loader/RootInstanceProvider.js"), ReactMount = require("react/lib/ReactMount"), React = require("react"); module.makeHot = module.hot.data ? module.hot.data.makeHot : ReactHotAPI(function () { return RootInstanceProvider.getRootInstances(ReactMount); }, React); })(); } try { (function () {
	
	/*
	Copyright 2015 Gravitational, Inc.
	
	Licensed under the Apache License, Version 2.0 (the "License");
	you may not use this file except in compliance with the License.
	You may obtain a copy of the License at
	
	    http://www.apache.org/licenses/LICENSE-2.0
	
	Unless required by applicable law or agreed to in writing, software
	distributed under the License is distributed on an "AS IS" BASIS,
	WITHOUT WARRANTIES OR CONDITIONS OF ANY KIND, either express or implied.
	See the License for the specific language governing permissions and
	limitations under the License.
	*/
	
	'use strict';
	
	exports.__esModule = true;
	
	function _interopRequireDefault(obj) { return obj && obj.__esModule ? obj : { 'default': obj }; }
	
	var _keymirror = __webpack_require__(15);
	
	var _keymirror2 = _interopRequireDefault(_keymirror);
	
	exports['default'] = _keymirror2['default']({
	  TLPT_DIALOG_SELECT_NODE_SHOW: null,
	  TLPT_DIALOG_SELECT_NODE_CLOSE: null
	});
	module.exports = exports['default'];

	/* REACT HOT LOADER */ }).call(this); } finally { if (false) { (function () { var foundReactClasses = module.hot.data && module.hot.data.foundReactClasses || false; if (module.exports && module.makeHot) { var makeExportsHot = require("/home/akontsevoy/go/src/github.com/gravitational/teleport/web/node_modules/react-hot-loader/makeExportsHot.js"); if (makeExportsHot(module, require("react"))) { foundReactClasses = true; } var shouldAcceptModule = true && foundReactClasses; if (shouldAcceptModule) { module.hot.accept(function (err) { if (err) { console.error("Cannot not apply hot update to " + "actionTypes.js" + ": " + err.message); } }); } } module.hot.dispose(function (data) { data.makeHot = module.makeHot; data.foundReactClasses = foundReactClasses; }); })(); } }

/***/ },
/* 227 */
/***/ function(module, exports, __webpack_require__) {

	/* REACT HOT LOADER */ if (false) { (function () { var ReactHotAPI = require("/home/akontsevoy/go/src/github.com/gravitational/teleport/web/node_modules/react-hot-api/modules/index.js"), RootInstanceProvider = require("/home/akontsevoy/go/src/github.com/gravitational/teleport/web/node_modules/react-hot-loader/RootInstanceProvider.js"), ReactMount = require("react/lib/ReactMount"), React = require("react"); module.makeHot = module.hot.data ? module.hot.data.makeHot : ReactHotAPI(function () { return RootInstanceProvider.getRootInstances(ReactMount); }, React); })(); } try { (function () {
	
	/*
	Copyright 2015 Gravitational, Inc.
	
	Licensed under the Apache License, Version 2.0 (the "License");
	you may not use this file except in compliance with the License.
	You may obtain a copy of the License at
	
	    http://www.apache.org/licenses/LICENSE-2.0
	
	Unless required by applicable law or agreed to in writing, software
	distributed under the License is distributed on an "AS IS" BASIS,
	WITHOUT WARRANTIES OR CONDITIONS OF ANY KIND, either express or implied.
	See the License for the specific language governing permissions and
	limitations under the License.
	*/
	
	'use strict';
	
	exports.__esModule = true;
	var reactor = __webpack_require__(6);
	
	var _require = __webpack_require__(226);
	
	var TLPT_DIALOG_SELECT_NODE_SHOW = _require.TLPT_DIALOG_SELECT_NODE_SHOW;
	var TLPT_DIALOG_SELECT_NODE_CLOSE = _require.TLPT_DIALOG_SELECT_NODE_CLOSE;
	
	var actions = {
	  showSelectNodeDialog: function showSelectNodeDialog() {
	    reactor.dispatch(TLPT_DIALOG_SELECT_NODE_SHOW);
	  },
	
	  closeSelectNodeDialog: function closeSelectNodeDialog() {
	    reactor.dispatch(TLPT_DIALOG_SELECT_NODE_CLOSE);
	  }
	};
	
	exports['default'] = actions;
	module.exports = exports['default'];

	/* REACT HOT LOADER */ }).call(this); } finally { if (false) { (function () { var foundReactClasses = module.hot.data && module.hot.data.foundReactClasses || false; if (module.exports && module.makeHot) { var makeExportsHot = require("/home/akontsevoy/go/src/github.com/gravitational/teleport/web/node_modules/react-hot-loader/makeExportsHot.js"); if (makeExportsHot(module, require("react"))) { foundReactClasses = true; } var shouldAcceptModule = true && foundReactClasses; if (shouldAcceptModule) { module.hot.accept(function (err) { if (err) { console.error("Cannot not apply hot update to " + "actions.js" + ": " + err.message); } }); } } module.hot.dispose(function (data) { data.makeHot = module.makeHot; data.foundReactClasses = foundReactClasses; }); })(); } }

/***/ },
/* 228 */
/***/ function(module, exports, __webpack_require__) {

	/* REACT HOT LOADER */ if (false) { (function () { var ReactHotAPI = require("/home/akontsevoy/go/src/github.com/gravitational/teleport/web/node_modules/react-hot-api/modules/index.js"), RootInstanceProvider = require("/home/akontsevoy/go/src/github.com/gravitational/teleport/web/node_modules/react-hot-loader/RootInstanceProvider.js"), ReactMount = require("react/lib/ReactMount"), React = require("react"); module.makeHot = module.hot.data ? module.hot.data.makeHot : ReactHotAPI(function () { return RootInstanceProvider.getRootInstances(ReactMount); }, React); })(); } try { (function () {
	
	/*
	Copyright 2015 Gravitational, Inc.
	
	Licensed under the Apache License, Version 2.0 (the "License");
	you may not use this file except in compliance with the License.
	You may obtain a copy of the License at
	
	    http://www.apache.org/licenses/LICENSE-2.0
	
	Unless required by applicable law or agreed to in writing, software
	distributed under the License is distributed on an "AS IS" BASIS,
	WITHOUT WARRANTIES OR CONDITIONS OF ANY KIND, either express or implied.
	See the License for the specific language governing permissions and
	limitations under the License.
	*/
	
	'use strict';
	
	exports.__esModule = true;
	
	var _require = __webpack_require__(12);
	
	var Store = _require.Store;
	var toImmutable = _require.toImmutable;
	
	var _require2 = __webpack_require__(226);
	
	var TLPT_DIALOG_SELECT_NODE_SHOW = _require2.TLPT_DIALOG_SELECT_NODE_SHOW;
	var TLPT_DIALOG_SELECT_NODE_CLOSE = _require2.TLPT_DIALOG_SELECT_NODE_CLOSE;
	exports['default'] = Store({
	
	  getInitialState: function getInitialState() {
	    return toImmutable({
	      isSelectNodeDialogOpen: false
	    });
	  },
	
	  initialize: function initialize() {
	    this.on(TLPT_DIALOG_SELECT_NODE_SHOW, showSelectNodeDialog);
	    this.on(TLPT_DIALOG_SELECT_NODE_CLOSE, closeSelectNodeDialog);
	  }
	});
	
	function showSelectNodeDialog(state) {
	  return state.set('isSelectNodeDialogOpen', true);
	}
	
	function closeSelectNodeDialog(state) {
	  return state.set('isSelectNodeDialogOpen', false);
	}
	module.exports = exports['default'];

	/* REACT HOT LOADER */ }).call(this); } finally { if (false) { (function () { var foundReactClasses = module.hot.data && module.hot.data.foundReactClasses || false; if (module.exports && module.makeHot) { var makeExportsHot = require("/home/akontsevoy/go/src/github.com/gravitational/teleport/web/node_modules/react-hot-loader/makeExportsHot.js"); if (makeExportsHot(module, require("react"))) { foundReactClasses = true; } var shouldAcceptModule = true && foundReactClasses; if (shouldAcceptModule) { module.hot.accept(function (err) { if (err) { console.error("Cannot not apply hot update to " + "dialogStore.js" + ": " + err.message); } }); } } module.hot.dispose(function (data) { data.makeHot = module.makeHot; data.foundReactClasses = foundReactClasses; }); })(); } }

/***/ },
/* 229 */
/***/ function(module, exports, __webpack_require__) {

	/* REACT HOT LOADER */ if (false) { (function () { var ReactHotAPI = require("/home/akontsevoy/go/src/github.com/gravitational/teleport/web/node_modules/react-hot-api/modules/index.js"), RootInstanceProvider = require("/home/akontsevoy/go/src/github.com/gravitational/teleport/web/node_modules/react-hot-loader/RootInstanceProvider.js"), ReactMount = require("react/lib/ReactMount"), React = require("react"); module.makeHot = module.hot.data ? module.hot.data.makeHot : ReactHotAPI(function () { return RootInstanceProvider.getRootInstances(ReactMount); }, React); })(); } try { (function () {
	
	/*
	Copyright 2015 Gravitational, Inc.
	
	Licensed under the Apache License, Version 2.0 (the "License");
	you may not use this file except in compliance with the License.
	You may obtain a copy of the License at
	
	    http://www.apache.org/licenses/LICENSE-2.0
	
	Unless required by applicable law or agreed to in writing, software
	distributed under the License is distributed on an "AS IS" BASIS,
	WITHOUT WARRANTIES OR CONDITIONS OF ANY KIND, either express or implied.
	See the License for the specific language governing permissions and
	limitations under the License.
	*/
	
	'use strict';
	
	exports.__esModule = true;
	
	function _interopRequireDefault(obj) { return obj && obj.__esModule ? obj : { 'default': obj }; }
	
	var _keymirror = __webpack_require__(15);
	
	var _keymirror2 = _interopRequireDefault(_keymirror);
	
	exports['default'] = _keymirror2['default']({
	  TLPT_NODES_RECEIVE: null
	});
	module.exports = exports['default'];

	/* REACT HOT LOADER */ }).call(this); } finally { if (false) { (function () { var foundReactClasses = module.hot.data && module.hot.data.foundReactClasses || false; if (module.exports && module.makeHot) { var makeExportsHot = require("/home/akontsevoy/go/src/github.com/gravitational/teleport/web/node_modules/react-hot-loader/makeExportsHot.js"); if (makeExportsHot(module, require("react"))) { foundReactClasses = true; } var shouldAcceptModule = true && foundReactClasses; if (shouldAcceptModule) { module.hot.accept(function (err) { if (err) { console.error("Cannot not apply hot update to " + "actionTypes.js" + ": " + err.message); } }); } } module.hot.dispose(function (data) { data.makeHot = module.makeHot; data.foundReactClasses = foundReactClasses; }); })(); } }

/***/ },
/* 230 */
/***/ function(module, exports, __webpack_require__) {

	/* REACT HOT LOADER */ if (false) { (function () { var ReactHotAPI = require("/home/akontsevoy/go/src/github.com/gravitational/teleport/web/node_modules/react-hot-api/modules/index.js"), RootInstanceProvider = require("/home/akontsevoy/go/src/github.com/gravitational/teleport/web/node_modules/react-hot-loader/RootInstanceProvider.js"), ReactMount = require("react/lib/ReactMount"), React = require("react"); module.makeHot = module.hot.data ? module.hot.data.makeHot : ReactHotAPI(function () { return RootInstanceProvider.getRootInstances(ReactMount); }, React); })(); } try { (function () {
	
	/*
	Copyright 2015 Gravitational, Inc.
	
	Licensed under the Apache License, Version 2.0 (the "License");
	you may not use this file except in compliance with the License.
	You may obtain a copy of the License at
	
	    http://www.apache.org/licenses/LICENSE-2.0
	
	Unless required by applicable law or agreed to in writing, software
	distributed under the License is distributed on an "AS IS" BASIS,
	WITHOUT WARRANTIES OR CONDITIONS OF ANY KIND, either express or implied.
	See the License for the specific language governing permissions and
	limitations under the License.
	*/
	
	'use strict';
	
	exports.__esModule = true;
	
	function _interopRequireDefault(obj) { return obj && obj.__esModule ? obj : { 'default': obj }; }
	
	var _keymirror = __webpack_require__(15);
	
	var _keymirror2 = _interopRequireDefault(_keymirror);
	
	exports['default'] = _keymirror2['default']({
	  TLPT_NOTIFICATIONS_ADD: null
	});
	module.exports = exports['default'];

	/* REACT HOT LOADER */ }).call(this); } finally { if (false) { (function () { var foundReactClasses = module.hot.data && module.hot.data.foundReactClasses || false; if (module.exports && module.makeHot) { var makeExportsHot = require("/home/akontsevoy/go/src/github.com/gravitational/teleport/web/node_modules/react-hot-loader/makeExportsHot.js"); if (makeExportsHot(module, require("react"))) { foundReactClasses = true; } var shouldAcceptModule = true && foundReactClasses; if (shouldAcceptModule) { module.hot.accept(function (err) { if (err) { console.error("Cannot not apply hot update to " + "actionTypes.js" + ": " + err.message); } }); } } module.hot.dispose(function (data) { data.makeHot = module.makeHot; data.foundReactClasses = foundReactClasses; }); })(); } }

/***/ },
/* 231 */
/***/ function(module, exports, __webpack_require__) {

	/* REACT HOT LOADER */ if (false) { (function () { var ReactHotAPI = require("/home/akontsevoy/go/src/github.com/gravitational/teleport/web/node_modules/react-hot-api/modules/index.js"), RootInstanceProvider = require("/home/akontsevoy/go/src/github.com/gravitational/teleport/web/node_modules/react-hot-loader/RootInstanceProvider.js"), ReactMount = require("react/lib/ReactMount"), React = require("react"); module.makeHot = module.hot.data ? module.hot.data.makeHot : ReactHotAPI(function () { return RootInstanceProvider.getRootInstances(ReactMount); }, React); })(); } try { (function () {
	
	/*
	Copyright 2015 Gravitational, Inc.
	
	Licensed under the Apache License, Version 2.0 (the "License");
	you may not use this file except in compliance with the License.
	You may obtain a copy of the License at
	
	    http://www.apache.org/licenses/LICENSE-2.0
	
	Unless required by applicable law or agreed to in writing, software
	distributed under the License is distributed on an "AS IS" BASIS,
	WITHOUT WARRANTIES OR CONDITIONS OF ANY KIND, either express or implied.
	See the License for the specific language governing permissions and
	limitations under the License.
	*/
	
	'use strict';
	
	exports.__esModule = true;
	
	function _interopRequireDefault(obj) { return obj && obj.__esModule ? obj : { 'default': obj }; }
	
	var _keymirror = __webpack_require__(15);
	
	var _keymirror2 = _interopRequireDefault(_keymirror);
	
	exports['default'] = _keymirror2['default']({
	  TLPT_REST_API_START: null,
	  TLPT_REST_API_SUCCESS: null,
	  TLPT_REST_API_FAIL: null
	});
	module.exports = exports['default'];

	/* REACT HOT LOADER */ }).call(this); } finally { if (false) { (function () { var foundReactClasses = module.hot.data && module.hot.data.foundReactClasses || false; if (module.exports && module.makeHot) { var makeExportsHot = require("/home/akontsevoy/go/src/github.com/gravitational/teleport/web/node_modules/react-hot-loader/makeExportsHot.js"); if (makeExportsHot(module, require("react"))) { foundReactClasses = true; } var shouldAcceptModule = true && foundReactClasses; if (shouldAcceptModule) { module.hot.accept(function (err) { if (err) { console.error("Cannot not apply hot update to " + "actionTypes.js" + ": " + err.message); } }); } } module.hot.dispose(function (data) { data.makeHot = module.makeHot; data.foundReactClasses = foundReactClasses; }); })(); } }

/***/ },
/* 232 */
/***/ function(module, exports, __webpack_require__) {

	/* REACT HOT LOADER */ if (false) { (function () { var ReactHotAPI = require("/home/akontsevoy/go/src/github.com/gravitational/teleport/web/node_modules/react-hot-api/modules/index.js"), RootInstanceProvider = require("/home/akontsevoy/go/src/github.com/gravitational/teleport/web/node_modules/react-hot-loader/RootInstanceProvider.js"), ReactMount = require("react/lib/ReactMount"), React = require("react"); module.makeHot = module.hot.data ? module.hot.data.makeHot : ReactHotAPI(function () { return RootInstanceProvider.getRootInstances(ReactMount); }, React); })(); } try { (function () {
	
	/*
	Copyright 2015 Gravitational, Inc.
	
	Licensed under the Apache License, Version 2.0 (the "License");
	you may not use this file except in compliance with the License.
	You may obtain a copy of the License at
	
	    http://www.apache.org/licenses/LICENSE-2.0
	
	Unless required by applicable law or agreed to in writing, software
	distributed under the License is distributed on an "AS IS" BASIS,
	WITHOUT WARRANTIES OR CONDITIONS OF ANY KIND, either express or implied.
	See the License for the specific language governing permissions and
	limitations under the License.
	*/
	
	'use strict';
	
	exports.__esModule = true;
	
	function _interopRequireDefault(obj) { return obj && obj.__esModule ? obj : { 'default': obj }; }
	
	var _keymirror = __webpack_require__(15);
	
	var _keymirror2 = _interopRequireDefault(_keymirror);
	
	exports['default'] = _keymirror2['default']({
	  TRYING_TO_SIGN_UP: null,
	  TRYING_TO_LOGIN: null,
	  FETCHING_INVITE: null
	});
	module.exports = exports['default'];

	/* REACT HOT LOADER */ }).call(this); } finally { if (false) { (function () { var foundReactClasses = module.hot.data && module.hot.data.foundReactClasses || false; if (module.exports && module.makeHot) { var makeExportsHot = require("/home/akontsevoy/go/src/github.com/gravitational/teleport/web/node_modules/react-hot-loader/makeExportsHot.js"); if (makeExportsHot(module, require("react"))) { foundReactClasses = true; } var shouldAcceptModule = true && foundReactClasses; if (shouldAcceptModule) { module.hot.accept(function (err) { if (err) { console.error("Cannot not apply hot update to " + "constants.js" + ": " + err.message); } }); } } module.hot.dispose(function (data) { data.makeHot = module.makeHot; data.foundReactClasses = foundReactClasses; }); })(); } }

/***/ },
/* 233 */
/***/ function(module, exports, __webpack_require__) {

	/* REACT HOT LOADER */ if (false) { (function () { var ReactHotAPI = require("/home/akontsevoy/go/src/github.com/gravitational/teleport/web/node_modules/react-hot-api/modules/index.js"), RootInstanceProvider = require("/home/akontsevoy/go/src/github.com/gravitational/teleport/web/node_modules/react-hot-loader/RootInstanceProvider.js"), ReactMount = require("react/lib/ReactMount"), React = require("react"); module.makeHot = module.hot.data ? module.hot.data.makeHot : ReactHotAPI(function () { return RootInstanceProvider.getRootInstances(ReactMount); }, React); })(); } try { (function () {
	
	/*
	Copyright 2015 Gravitational, Inc.
	
	Licensed under the Apache License, Version 2.0 (the "License");
	you may not use this file except in compliance with the License.
	You may obtain a copy of the License at
	
	    http://www.apache.org/licenses/LICENSE-2.0
	
	Unless required by applicable law or agreed to in writing, software
	distributed under the License is distributed on an "AS IS" BASIS,
	WITHOUT WARRANTIES OR CONDITIONS OF ANY KIND, either express or implied.
	See the License for the specific language governing permissions and
	limitations under the License.
	*/
	
	'use strict';
	
	exports.__esModule = true;
	
	function _interopRequireDefault(obj) { return obj && obj.__esModule ? obj : { 'default': obj }; }
	
	var _keymirror = __webpack_require__(15);
	
	var _keymirror2 = _interopRequireDefault(_keymirror);
	
	exports['default'] = _keymirror2['default']({
	  TLPT_STORED_SESSINS_FILTER_SET_RANGE: null,
	  TLPT_STORED_SESSINS_FILTER_SET_STATUS: null,
	  TLPT_STORED_SESSINS_FILTER_RECEIVE_MORE: null
	});
	module.exports = exports['default'];

	/* REACT HOT LOADER */ }).call(this); } finally { if (false) { (function () { var foundReactClasses = module.hot.data && module.hot.data.foundReactClasses || false; if (module.exports && module.makeHot) { var makeExportsHot = require("/home/akontsevoy/go/src/github.com/gravitational/teleport/web/node_modules/react-hot-loader/makeExportsHot.js"); if (makeExportsHot(module, require("react"))) { foundReactClasses = true; } var shouldAcceptModule = true && foundReactClasses; if (shouldAcceptModule) { module.hot.accept(function (err) { if (err) { console.error("Cannot not apply hot update to " + "actionTypes.js" + ": " + err.message); } }); } } module.hot.dispose(function (data) { data.makeHot = module.makeHot; data.foundReactClasses = foundReactClasses; }); })(); } }

/***/ },
/* 234 */
/***/ function(module, exports, __webpack_require__) {

	/* REACT HOT LOADER */ if (false) { (function () { var ReactHotAPI = require("/home/akontsevoy/go/src/github.com/gravitational/teleport/web/node_modules/react-hot-api/modules/index.js"), RootInstanceProvider = require("/home/akontsevoy/go/src/github.com/gravitational/teleport/web/node_modules/react-hot-loader/RootInstanceProvider.js"), ReactMount = require("react/lib/ReactMount"), React = require("react"); module.makeHot = module.hot.data ? module.hot.data.makeHot : ReactHotAPI(function () { return RootInstanceProvider.getRootInstances(ReactMount); }, React); })(); } try { (function () {
	
	/*
	Copyright 2015 Gravitational, Inc.
	
	Licensed under the Apache License, Version 2.0 (the "License");
	you may not use this file except in compliance with the License.
	You may obtain a copy of the License at
	
	    http://www.apache.org/licenses/LICENSE-2.0
	
	Unless required by applicable law or agreed to in writing, software
	distributed under the License is distributed on an "AS IS" BASIS,
	WITHOUT WARRANTIES OR CONDITIONS OF ANY KIND, either express or implied.
	See the License for the specific language governing permissions and
	limitations under the License.
	*/
	
	'use strict';
	
	exports.__esModule = true;
	var reactor = __webpack_require__(6);
	
	var _require = __webpack_require__(73);
	
	var TLPT_RECEIVE_USER = _require.TLPT_RECEIVE_USER;
	var TLPT_RECEIVE_USER_INVITE = _require.TLPT_RECEIVE_USER_INVITE;
	
	var _require2 = __webpack_require__(232);
	
	var TRYING_TO_SIGN_UP = _require2.TRYING_TO_SIGN_UP;
	var TRYING_TO_LOGIN = _require2.TRYING_TO_LOGIN;
	var FETCHING_INVITE = _require2.FETCHING_INVITE;
	
	var restApiActions = __webpack_require__(340);
	var auth = __webpack_require__(75);
	var session = __webpack_require__(32);
	var cfg = __webpack_require__(8);
	var api = __webpack_require__(24);
	
	exports['default'] = {
	
	  fetchInvite: function fetchInvite(inviteToken) {
	    var path = cfg.api.getInviteUrl(inviteToken);
	    restApiActions.start(FETCHING_INVITE);
	    api.get(path).done(function (invite) {
	      restApiActions.success(FETCHING_INVITE);
	      reactor.dispatch(TLPT_RECEIVE_USER_INVITE, invite);
	    }).fail(function (err) {
	      restApiActions.fail(FETCHING_INVITE, err.responseJSON.message);
	    });
	  },
	
	  ensureUser: function ensureUser(nextState, replace, cb) {
	    auth.ensureUser().done(function (userData) {
	      reactor.dispatch(TLPT_RECEIVE_USER, userData.user);
	      cb();
	    }).fail(function () {
	      var newLocation = {
	        pathname: cfg.routes.login,
	        state: {
	          redirectTo: nextState.location.pathname
	        }
	      };
	
	      replace(newLocation);
	      cb();
	    });
	  },
	
	  signUp: function signUp(_ref) {
	    var name = _ref.name;
	    var psw = _ref.psw;
	    var token = _ref.token;
	    var inviteToken = _ref.inviteToken;
	
	    restApiActions.start(TRYING_TO_SIGN_UP);
	    auth.signUp(name, psw, token, inviteToken).done(function (sessionData) {
	      reactor.dispatch(TLPT_RECEIVE_USER, sessionData.user);
	      restApiActions.success(TRYING_TO_SIGN_UP);
	      session.getHistory().push({ pathname: cfg.routes.app });
	    }).fail(function (err) {
	      restApiActions.fail(TRYING_TO_SIGN_UP, err.responseJSON.message || 'failed to sing up');
	    });
	  },
	
	  login: function login(_ref2, redirect) {
	    var user = _ref2.user;
	    var password = _ref2.password;
	    var token = _ref2.token;
	    var provider = _ref2.provider;
	
	    if (provider) {
	      var fullPath = cfg.getFullUrl(redirect);
	      window.location = cfg.api.getSsoUrl(fullPath, provider);
	      return;
	    }
	
	    restApiActions.start(TRYING_TO_LOGIN);
	    auth.login(user, password, token).done(function (sessionData) {
	      restApiActions.success(TRYING_TO_LOGIN);
	      reactor.dispatch(TLPT_RECEIVE_USER, sessionData.user);
	      session.getHistory().push({ pathname: redirect });
	    }).fail(function (err) {
	      return restApiActions.fail(TRYING_TO_LOGIN, err.responseJSON.message);
	    });
	  }
	};
	module.exports = exports['default'];

	/* REACT HOT LOADER */ }).call(this); } finally { if (false) { (function () { var foundReactClasses = module.hot.data && module.hot.data.foundReactClasses || false; if (module.exports && module.makeHot) { var makeExportsHot = require("/home/akontsevoy/go/src/github.com/gravitational/teleport/web/node_modules/react-hot-loader/makeExportsHot.js"); if (makeExportsHot(module, require("react"))) { foundReactClasses = true; } var shouldAcceptModule = true && foundReactClasses; if (shouldAcceptModule) { module.hot.accept(function (err) { if (err) { console.error("Cannot not apply hot update to " + "actions.js" + ": " + err.message); } }); } } module.hot.dispose(function (data) { data.makeHot = module.makeHot; data.foundReactClasses = foundReactClasses; }); })(); } }

/***/ },
/* 235 */
/***/ function(module, exports, __webpack_require__) {

	/* REACT HOT LOADER */ if (false) { (function () { var ReactHotAPI = require("/home/akontsevoy/go/src/github.com/gravitational/teleport/web/node_modules/react-hot-api/modules/index.js"), RootInstanceProvider = require("/home/akontsevoy/go/src/github.com/gravitational/teleport/web/node_modules/react-hot-loader/RootInstanceProvider.js"), ReactMount = require("react/lib/ReactMount"), React = require("react"); module.makeHot = module.hot.data ? module.hot.data.makeHot : ReactHotAPI(function () { return RootInstanceProvider.getRootInstances(ReactMount); }, React); })(); } try { (function () {
	
	/*
	Copyright 2015 Gravitational, Inc.
	
	Licensed under the Apache License, Version 2.0 (the "License");
	you may not use this file except in compliance with the License.
	You may obtain a copy of the License at
	
	    http://www.apache.org/licenses/LICENSE-2.0
	
	Unless required by applicable law or agreed to in writing, software
	distributed under the License is distributed on an "AS IS" BASIS,
	WITHOUT WARRANTIES OR CONDITIONS OF ANY KIND, either express or implied.
	See the License for the specific language governing permissions and
	limitations under the License.
	*/
	
	'use strict';
	
	module.exports.getters = __webpack_require__(74);
	module.exports.actions = __webpack_require__(234);
	module.exports.nodeStore = __webpack_require__(236);
	
	/* REACT HOT LOADER */ }).call(this); } finally { if (false) { (function () { var foundReactClasses = module.hot.data && module.hot.data.foundReactClasses || false; if (module.exports && module.makeHot) { var makeExportsHot = require("/home/akontsevoy/go/src/github.com/gravitational/teleport/web/node_modules/react-hot-loader/makeExportsHot.js"); if (makeExportsHot(module, require("react"))) { foundReactClasses = true; } var shouldAcceptModule = true && foundReactClasses; if (shouldAcceptModule) { module.hot.accept(function (err) { if (err) { console.error("Cannot not apply hot update to " + "index.js" + ": " + err.message); } }); } } module.hot.dispose(function (data) { data.makeHot = module.makeHot; data.foundReactClasses = foundReactClasses; }); })(); } }

/***/ },
/* 236 */
/***/ function(module, exports, __webpack_require__) {

	/* REACT HOT LOADER */ if (false) { (function () { var ReactHotAPI = require("/home/akontsevoy/go/src/github.com/gravitational/teleport/web/node_modules/react-hot-api/modules/index.js"), RootInstanceProvider = require("/home/akontsevoy/go/src/github.com/gravitational/teleport/web/node_modules/react-hot-loader/RootInstanceProvider.js"), ReactMount = require("react/lib/ReactMount"), React = require("react"); module.makeHot = module.hot.data ? module.hot.data.makeHot : ReactHotAPI(function () { return RootInstanceProvider.getRootInstances(ReactMount); }, React); })(); } try { (function () {
	
	/*
	Copyright 2015 Gravitational, Inc.
	
	Licensed under the Apache License, Version 2.0 (the "License");
	you may not use this file except in compliance with the License.
	You may obtain a copy of the License at
	
	    http://www.apache.org/licenses/LICENSE-2.0
	
	Unless required by applicable law or agreed to in writing, software
	distributed under the License is distributed on an "AS IS" BASIS,
	WITHOUT WARRANTIES OR CONDITIONS OF ANY KIND, either express or implied.
	See the License for the specific language governing permissions and
	limitations under the License.
	*/
	
	'use strict';
	
	exports.__esModule = true;
	
	var _require = __webpack_require__(12);
	
	var Store = _require.Store;
	var toImmutable = _require.toImmutable;
	
	var _require2 = __webpack_require__(73);
	
	var TLPT_RECEIVE_USER = _require2.TLPT_RECEIVE_USER;
	exports['default'] = Store({
	  getInitialState: function getInitialState() {
	    return toImmutable(null);
	  },
	
	  initialize: function initialize() {
	    this.on(TLPT_RECEIVE_USER, receiveUser);
	  }
	
	});
	
	function receiveUser(state, user) {
	  return toImmutable(user);
	}
	module.exports = exports['default'];

	/* REACT HOT LOADER */ }).call(this); } finally { if (false) { (function () { var foundReactClasses = module.hot.data && module.hot.data.foundReactClasses || false; if (module.exports && module.makeHot) { var makeExportsHot = require("/home/akontsevoy/go/src/github.com/gravitational/teleport/web/node_modules/react-hot-loader/makeExportsHot.js"); if (makeExportsHot(module, require("react"))) { foundReactClasses = true; } var shouldAcceptModule = true && foundReactClasses; if (shouldAcceptModule) { module.hot.accept(function (err) { if (err) { console.error("Cannot not apply hot update to " + "userStore.js" + ": " + err.message); } }); } } module.hot.dispose(function (data) { data.makeHot = module.makeHot; data.foundReactClasses = foundReactClasses; }); })(); } }

/***/ },
/* 237 */,
/* 238 */,
/* 239 */,
/* 240 */,
/* 241 */,
/* 242 */,
/* 243 */,
/* 244 */,
/* 245 */,
/* 246 */,
/* 247 */,
/* 248 */,
/* 249 */,
/* 250 */,
/* 251 */,
/* 252 */,
/* 253 */,
/* 254 */,
/* 255 */,
/* 256 */,
/* 257 */,
/* 258 */,
/* 259 */,
/* 260 */,
/* 261 */,
/* 262 */,
/* 263 */,
/* 264 */,
/* 265 */,
/* 266 */,
/* 267 */,
/* 268 */,
/* 269 */,
/* 270 */,
/* 271 */,
/* 272 */,
/* 273 */,
/* 274 */,
/* 275 */,
/* 276 */,
/* 277 */,
/* 278 */,
/* 279 */,
/* 280 */,
/* 281 */,
/* 282 */,
/* 283 */,
/* 284 */,
/* 285 */
/***/ function(module, exports, __webpack_require__) {

	/**
	 * Copyright 2013-2015, Facebook, Inc.
	 * All rights reserved.
	 *
	 * This source code is licensed under the BSD-style license found in the
	 * LICENSE file in the root directory of this source tree. An additional grant
	 * of patent rights can be found in the PATENTS file in the same directory.
	 *
	 * @providesModule CSSCore
	 * @typechecks
	 */
	
	'use strict';
	
	var invariant = __webpack_require__(3);
	
	/**
	 * The CSSCore module specifies the API (and implements most of the methods)
	 * that should be used when dealing with the display of elements (via their
	 * CSS classes and visibility on screen. It is an API focused on mutating the
	 * display and not reading it as no logical state should be encoded in the
	 * display of elements.
	 */
	
	var CSSCore = {
	
	  /**
	   * Adds the class passed in to the element if it doesn't already have it.
	   *
	   * @param {DOMElement} element the element to set the class on
	   * @param {string} className the CSS className
	   * @return {DOMElement} the element passed in
	   */
	  addClass: function (element, className) {
	    !!/\s/.test(className) ?  false ? invariant(false, 'CSSCore.addClass takes only a single class name. "%s" contains ' + 'multiple classes.', className) : invariant(false) : undefined;
	
	    if (className) {
	      if (element.classList) {
	        element.classList.add(className);
	      } else if (!CSSCore.hasClass(element, className)) {
	        element.className = element.className + ' ' + className;
	      }
	    }
	    return element;
	  },
	
	  /**
	   * Removes the class passed in from the element
	   *
	   * @param {DOMElement} element the element to set the class on
	   * @param {string} className the CSS className
	   * @return {DOMElement} the element passed in
	   */
	  removeClass: function (element, className) {
	    !!/\s/.test(className) ?  false ? invariant(false, 'CSSCore.removeClass takes only a single class name. "%s" contains ' + 'multiple classes.', className) : invariant(false) : undefined;
	
	    if (className) {
	      if (element.classList) {
	        element.classList.remove(className);
	      } else if (CSSCore.hasClass(element, className)) {
	        element.className = element.className.replace(new RegExp('(^|\\s)' + className + '(?:\\s|$)', 'g'), '$1').replace(/\s+/g, ' ') // multiple spaces to one
	        .replace(/^\s*|\s*$/g, ''); // trim the ends
	      }
	    }
	    return element;
	  },
	
	  /**
	   * Helper to add or remove a class from an element based on a condition.
	   *
	   * @param {DOMElement} element the element to set the class on
	   * @param {string} className the CSS className
	   * @param {*} bool condition to whether to add or remove the class
	   * @return {DOMElement} the element passed in
	   */
	  conditionClass: function (element, className, bool) {
	    return (bool ? CSSCore.addClass : CSSCore.removeClass)(element, className);
	  },
	
	  /**
	   * Tests whether the element has the class specified.
	   *
	   * @param {DOMNode|DOMWindow} element the element to set the class on
	   * @param {string} className the CSS className
	   * @return {boolean} true if the element has the class, false if not
	   */
	  hasClass: function (element, className) {
	    !!/\s/.test(className) ?  false ? invariant(false, 'CSS.hasClass takes only a single class name.') : invariant(false) : undefined;
	    if (element.classList) {
	      return !!className && element.classList.contains(className);
	    }
	    return (' ' + element.className + ' ').indexOf(' ' + className + ' ') > -1;
	  }
	
	};
	
	module.exports = CSSCore;

/***/ },
/* 286 */,
/* 287 */,
/* 288 */,
/* 289 */,
/* 290 */,
/* 291 */,
/* 292 */,
/* 293 */,
/* 294 */,
/* 295 */,
/* 296 */,
/* 297 */,
/* 298 */,
/* 299 */,
/* 300 */,
/* 301 */,
/* 302 */,
/* 303 */,
/* 304 */,
/* 305 */,
/* 306 */,
/* 307 */,
/* 308 */,
/* 309 */
/***/ function(module, exports, __webpack_require__) {

	module.exports = __webpack_require__(384);

/***/ },
/* 310 */,
/* 311 */
/***/ function(module, exports, __webpack_require__) {

	/* REACT HOT LOADER */ if (false) { (function () { var ReactHotAPI = require("/home/akontsevoy/go/src/github.com/gravitational/teleport/web/node_modules/react-hot-api/modules/index.js"), RootInstanceProvider = require("/home/akontsevoy/go/src/github.com/gravitational/teleport/web/node_modules/react-hot-loader/RootInstanceProvider.js"), ReactMount = require("react/lib/ReactMount"), React = require("react"); module.makeHot = module.hot.data ? module.hot.data.makeHot : ReactHotAPI(function () { return RootInstanceProvider.getRootInstances(ReactMount); }, React); })(); } try { (function () {
	
	/*
	 *  The MIT License (MIT)
	 *  Copyright (c) 2015 Ryan Florence, Michael Jackson
	 *  Permission is hereby granted, free of charge, to any person obtaining a copy of this software and associated documentation files (the "Software"), to deal in the Software without restriction, including without limitation the rights to use, copy, modify, merge, publish, distribute, sublicense, and/or sell copies of the Software, and to permit persons to whom the Software is furnished to do so, subject to the following conditions:
	 *  The above copyright notice and this permission notice shall be included in all copies or substantial portions of the Software.
	 *  THE SOFTWARE IS PROVIDED "AS IS", WITHOUT WARRANTY OF ANY KIND, EXPRESS OR IMPLIED, INCLUDING BUT NOT LIMITED TO THE WARRANTIES OF MERCHANTABILITY, FITNESS FOR A PARTICULAR PURPOSE AND NONINFRINGEMENT. IN NO EVENT SHALL THE AUTHORS OR COPYRIGHT HOLDERS BE LIABLE FOR ANY CLAIM, DAMAGES OR OTHER LIABILITY, WHETHER IN AN ACTION OF CONTRACT, TORT OR OTHERWISE, ARISING FROM, OUT OF OR IN CONNECTION WITH THE SOFTWARE OR THE USE OR OTHER DEALINGS IN THE SOFTWARE.
	*/
	
	'use strict';
	
	exports.__esModule = true;
	exports.compilePattern = compilePattern;
	exports.matchPattern = matchPattern;
	exports.getParamNames = getParamNames;
	exports.getParams = getParams;
	exports.formatPattern = formatPattern;
	
	function _interopRequireDefault(obj) { return obj && obj.__esModule ? obj : { 'default': obj }; }
	
	var _invariant = __webpack_require__(11);
	
	var _invariant2 = _interopRequireDefault(_invariant);
	
	function escapeRegExp(string) {
	  return string.replace(/[.*+?^${}()|[\]\\]/g, '\\$&');
	}
	
	function escapeSource(string) {
	  return escapeRegExp(string).replace(/\/+/g, '/+');
	}
	
	function _compilePattern(pattern) {
	  var regexpSource = '';
	  var paramNames = [];
	  var tokens = [];
	
	  var match = undefined,
	      lastIndex = 0,
	      matcher = /:([a-zA-Z_$][a-zA-Z0-9_$]*)|\*\*|\*|\(|\)/g;
	  /*eslint no-cond-assign: 0*/
	  while (match = matcher.exec(pattern)) {
	    if (match.index !== lastIndex) {
	      tokens.push(pattern.slice(lastIndex, match.index));
	      regexpSource += escapeSource(pattern.slice(lastIndex, match.index));
	    }
	
	    if (match[1]) {
	      regexpSource += '([^/?#]+)';
	      paramNames.push(match[1]);
	    } else if (match[0] === '**') {
	      regexpSource += '([\\s\\S]*)';
	      paramNames.push('splat');
	    } else if (match[0] === '*') {
	      regexpSource += '([\\s\\S]*?)';
	      paramNames.push('splat');
	    } else if (match[0] === '(') {
	      regexpSource += '(?:';
	    } else if (match[0] === ')') {
	      regexpSource += ')?';
	    }
	
	    tokens.push(match[0]);
	
	    lastIndex = matcher.lastIndex;
	  }
	
	  if (lastIndex !== pattern.length) {
	    tokens.push(pattern.slice(lastIndex, pattern.length));
	    regexpSource += escapeSource(pattern.slice(lastIndex, pattern.length));
	  }
	
	  return {
	    pattern: pattern,
	    regexpSource: regexpSource,
	    paramNames: paramNames,
	    tokens: tokens
	  };
	}
	
	var CompiledPatternsCache = {};
	
	function compilePattern(pattern) {
	  if (!(pattern in CompiledPatternsCache)) CompiledPatternsCache[pattern] = _compilePattern(pattern);
	
	  return CompiledPatternsCache[pattern];
	}
	
	/**
	 * Attempts to match a pattern on the given pathname. Patterns may use
	 * the following special characters:
	 *
	 * - :paramName     Matches a URL segment up to the next /, ?, or #. The
	 *                  captured string is considered a "param"
	 * - ()             Wraps a segment of the URL that is optional
	 * - *              Consumes (non-greedy) all characters up to the next
	 *                  character in the pattern, or to the end of the URL if
	 *                  there is none
	 * - **             Consumes (greedy) all characters up to the next character
	 *                  in the pattern, or to the end of the URL if there is none
	 *
	 * The return value is an object with the following properties:
	 *
	 * - remainingPathname
	 * - paramNames
	 * - paramValues
	 */
	
	function matchPattern(pattern, pathname) {
	  // Make leading slashes consistent between pattern and pathname.
	  if (pattern.charAt(0) !== '/') {
	    pattern = '/' + pattern;
	  }
	  if (pathname.charAt(0) !== '/') {
	    pathname = '/' + pathname;
	  }
	
	  var _compilePattern2 = compilePattern(pattern);
	
	  var regexpSource = _compilePattern2.regexpSource;
	  var paramNames = _compilePattern2.paramNames;
	  var tokens = _compilePattern2.tokens;
	
	  regexpSource += '/*'; // Capture path separators
	
	  // Special-case patterns like '*' for catch-all routes.
	  var captureRemaining = tokens[tokens.length - 1] !== '*';
	
	  if (captureRemaining) {
	    // This will match newlines in the remaining path.
	    regexpSource += '([\\s\\S]*?)';
	  }
	
	  var match = pathname.match(new RegExp('^' + regexpSource + '$', 'i'));
	
	  var remainingPathname = undefined,
	      paramValues = undefined;
	  if (match != null) {
	    if (captureRemaining) {
	      remainingPathname = match.pop();
	      var matchedPath = match[0].substr(0, match[0].length - remainingPathname.length);
	
	      // If we didn't match the entire pathname, then make sure that the match
	      // we did get ends at a path separator (potentially the one we added
	      // above at the beginning of the path, if the actual match was empty).
	      if (remainingPathname && matchedPath.charAt(matchedPath.length - 1) !== '/') {
	        return {
	          remainingPathname: null,
	          paramNames: paramNames,
	          paramValues: null
	        };
	      }
	    } else {
	      // If this matched at all, then the match was the entire pathname.
	      remainingPathname = '';
	    }
	
	    paramValues = match.slice(1).map(function (v) {
	      return v != null ? decodeURIComponent(v) : v;
	    });
	  } else {
	    remainingPathname = paramValues = null;
	  }
	
	  return {
	    remainingPathname: remainingPathname,
	    paramNames: paramNames,
	    paramValues: paramValues
	  };
	}
	
	function getParamNames(pattern) {
	  return compilePattern(pattern).paramNames;
	}
	
	function getParams(pattern, pathname) {
	  var _matchPattern = matchPattern(pattern, pathname);
	
	  var paramNames = _matchPattern.paramNames;
	  var paramValues = _matchPattern.paramValues;
	
	  if (paramValues != null) {
	    return paramNames.reduce(function (memo, paramName, index) {
	      memo[paramName] = paramValues[index];
	      return memo;
	    }, {});
	  }
	
	  return null;
	}
	
	/**
	 * Returns a version of the given pattern with params interpolated. Throws
	 * if there is a dynamic segment of the pattern for which there is no param.
	 */
	
	function formatPattern(pattern, params) {
	  params = params || {};
	
	  var _compilePattern3 = compilePattern(pattern);
	
	  var tokens = _compilePattern3.tokens;
	
	  var parenCount = 0,
	      pathname = '',
	      splatIndex = 0;
	
	  var token = undefined,
	      paramName = undefined,
	      paramValue = undefined;
	  for (var i = 0, len = tokens.length; i < len; ++i) {
	    token = tokens[i];
	
	    if (token === '*' || token === '**') {
	      paramValue = Array.isArray(params.splat) ? params.splat[splatIndex++] : params.splat;
	
	      _invariant2['default'](paramValue != null || parenCount > 0, 'Missing splat #%s for path "%s"', splatIndex, pattern);
	
	      if (paramValue != null) pathname += encodeURI(paramValue);
	    } else if (token === '(') {
	      parenCount += 1;
	    } else if (token === ')') {
	      parenCount -= 1;
	    } else if (token.charAt(0) === ':') {
	      paramName = token.substring(1);
	      paramValue = params[paramName];
	
	      _invariant2['default'](paramValue != null || parenCount > 0, 'Missing "%s" parameter for path "%s"', paramName, pattern);
	
	      if (paramValue != null) pathname += encodeURIComponent(paramValue);
	    } else {
	      pathname += token;
	    }
	  }
	
	  return pathname.replace(/\/+/g, '/');
	}

	/* REACT HOT LOADER */ }).call(this); } finally { if (false) { (function () { var foundReactClasses = module.hot.data && module.hot.data.foundReactClasses || false; if (module.exports && module.makeHot) { var makeExportsHot = require("/home/akontsevoy/go/src/github.com/gravitational/teleport/web/node_modules/react-hot-loader/makeExportsHot.js"); if (makeExportsHot(module, require("react"))) { foundReactClasses = true; } var shouldAcceptModule = true && foundReactClasses; if (shouldAcceptModule) { module.hot.accept(function (err) { if (err) { console.error("Cannot not apply hot update to " + "patternUtils.js" + ": " + err.message); } }); } } module.hot.dispose(function (data) { data.makeHot = module.makeHot; data.foundReactClasses = foundReactClasses; }); })(); } }

/***/ },
/* 312 */
/***/ function(module, exports, __webpack_require__) {

	/* REACT HOT LOADER */ if (false) { (function () { var ReactHotAPI = require("/home/akontsevoy/go/src/github.com/gravitational/teleport/web/node_modules/react-hot-api/modules/index.js"), RootInstanceProvider = require("/home/akontsevoy/go/src/github.com/gravitational/teleport/web/node_modules/react-hot-loader/RootInstanceProvider.js"), ReactMount = require("react/lib/ReactMount"), React = require("react"); module.makeHot = module.hot.data ? module.hot.data.makeHot : ReactHotAPI(function () { return RootInstanceProvider.getRootInstances(ReactMount); }, React); })(); } try { (function () {
	
	/*
	Copyright 2015 Gravitational, Inc.
	
	Licensed under the Apache License, Version 2.0 (the "License");
	you may not use this file except in compliance with the License.
	You may obtain a copy of the License at
	
	    http://www.apache.org/licenses/LICENSE-2.0
	
	Unless required by applicable law or agreed to in writing, software
	distributed under the License is distributed on an "AS IS" BASIS,
	WITHOUT WARRANTIES OR CONDITIONS OF ANY KIND, either express or implied.
	See the License for the specific language governing permissions and
	limitations under the License.
	*/
	
	'use strict';
	
	function _classCallCheck(instance, Constructor) { if (!(instance instanceof Constructor)) { throw new TypeError('Cannot call a class as a function'); } }
	
	function _inherits(subClass, superClass) { if (typeof superClass !== 'function' && superClass !== null) { throw new TypeError('Super expression must either be null or a function, not ' + typeof superClass); } subClass.prototype = Object.create(superClass && superClass.prototype, { constructor: { value: subClass, enumerable: false, writable: true, configurable: true } }); if (superClass) Object.setPrototypeOf ? Object.setPrototypeOf(subClass, superClass) : subClass.__proto__ = superClass; }
	
	var EventEmitter = __webpack_require__(100).EventEmitter;
	
	var logger = __webpack_require__(23).create('TtyEvents');
	
	var TtyEvents = (function (_EventEmitter) {
	  _inherits(TtyEvents, _EventEmitter);
	
	  function TtyEvents() {
	    _classCallCheck(this, TtyEvents);
	
	    _EventEmitter.call(this);
	    this.socket = null;
	  }
	
	  TtyEvents.prototype.connect = function connect(connStr) {
	    var _this = this;
	
	    this.socket = new WebSocket(connStr);
	
	    this.socket.onopen = function () {
	      logger.info('Tty event stream is open');
	    };
	
	    this.socket.onmessage = function (event) {
	      try {
	        var json = JSON.parse(event.data);
	        _this.emit('data', json);
	      } catch (err) {
	        logger.error('failed to parse event stream data', err);
	      }
	    };
	
	    this.socket.onclose = function () {
	      logger.info('Tty event stream is closed');
	    };
	  };
	
	  TtyEvents.prototype.disconnect = function disconnect() {
	    this.socket.close();
	  };
	
	  return TtyEvents;
	})(EventEmitter);
	
	module.exports = TtyEvents;
	
	/* REACT HOT LOADER */ }).call(this); } finally { if (false) { (function () { var foundReactClasses = module.hot.data && module.hot.data.foundReactClasses || false; if (module.exports && module.makeHot) { var makeExportsHot = require("/home/akontsevoy/go/src/github.com/gravitational/teleport/web/node_modules/react-hot-loader/makeExportsHot.js"); if (makeExportsHot(module, require("react"))) { foundReactClasses = true; } var shouldAcceptModule = true && foundReactClasses; if (shouldAcceptModule) { module.hot.accept(function (err) { if (err) { console.error("Cannot not apply hot update to " + "ttyEvents.js" + ": " + err.message); } }); } } module.hot.dispose(function (data) { data.makeHot = module.makeHot; data.foundReactClasses = foundReactClasses; }); })(); } }

/***/ },
/* 313 */
/***/ function(module, exports, __webpack_require__) {

	/* REACT HOT LOADER */ if (false) { (function () { var ReactHotAPI = require("/home/akontsevoy/go/src/github.com/gravitational/teleport/web/node_modules/react-hot-api/modules/index.js"), RootInstanceProvider = require("/home/akontsevoy/go/src/github.com/gravitational/teleport/web/node_modules/react-hot-loader/RootInstanceProvider.js"), ReactMount = require("react/lib/ReactMount"), React = require("react"); module.makeHot = module.hot.data ? module.hot.data.makeHot : ReactHotAPI(function () { return RootInstanceProvider.getRootInstances(ReactMount); }, React); })(); } try { (function () {
	
	/*
	Copyright 2015 Gravitational, Inc.
	
	Licensed under the Apache License, Version 2.0 (the "License");
	you may not use this file except in compliance with the License.
	You may obtain a copy of the License at
	
	    http://www.apache.org/licenses/LICENSE-2.0
	
	Unless required by applicable law or agreed to in writing, software
	distributed under the License is distributed on an "AS IS" BASIS,
	WITHOUT WARRANTIES OR CONDITIONS OF ANY KIND, either express or implied.
	See the License for the specific language governing permissions and
	limitations under the License.
	*/
	
	'use strict';
	
	exports.__esModule = true;
	
	function _inherits(subClass, superClass) { if (typeof superClass !== 'function' && superClass !== null) { throw new TypeError('Super expression must either be null or a function, not ' + typeof superClass); } subClass.prototype = Object.create(superClass && superClass.prototype, { constructor: { value: subClass, enumerable: false, writable: true, configurable: true } }); if (superClass) Object.setPrototypeOf ? Object.setPrototypeOf(subClass, superClass) : subClass.__proto__ = superClass; }
	
	function _classCallCheck(instance, Constructor) { if (!(instance instanceof Constructor)) { throw new TypeError('Cannot call a class as a function'); } }
	
	var Tty = __webpack_require__(215);
	var api = __webpack_require__(24);
	
	var _require = __webpack_require__(51);
	
	var showError = _require.showError;
	
	var $ = __webpack_require__(18);
	var Buffer = __webpack_require__(99).Buffer;
	
	var logger = __webpack_require__(23).create('TtyPlayer');
	var STREAM_START_INDEX = 0;
	var PRE_FETCH_BUF_SIZE = 150;
	var URL_PREFIX_EVENTS = '/events';
	//const EVENT_MIN_TIME_DIFFERENCE = 10;
	var PLAY_SPEED = 150;
	
	function handleAjaxError(err) {
	  showError('Unable to retrieve session info');
	  logger.error('fetching recorded session info', err);
	}
	
	var EventProvider = (function () {
	  function EventProvider(_ref) {
	    var url = _ref.url;
	
	    _classCallCheck(this, EventProvider);
	
	    this.url = url;
	    this.buffSize = PRE_FETCH_BUF_SIZE;
	    this.events = [];
	  }
	
	  EventProvider.prototype.getLength = function getLength() {
	    return this.events.length;
	  };
	
	  EventProvider.prototype.init = function init() {
	    return api.get(this.url + URL_PREFIX_EVENTS).done(this._init.bind(this));
	  };
	
	  EventProvider.prototype.getEventsWithByteStream = function getEventsWithByteStream(start, end) {
	    var _this = this;
	
	    try {
	      if (this._shouldFetch(start, end)) {
	        //simple buffering for now
	        var size = this.getLength();
	        var buffEnd = end + this.buffSize;
	        buffEnd = buffEnd >= size ? size - 1 : buffEnd;
	        return this._fetch(start, buffEnd).then(this.processByteStream.bind(this, start, buffEnd)).then(function () {
	          return _this.events.slice(start, end);
	        });
	      } else {
	        return $.Deferred().resolve(this.events.slice(start, end));
	      }
	    } catch (err) {
	      return $.Deferred().reject(err);
	    }
	  };
	
	  EventProvider.prototype.processByteStream = function processByteStream(start, end, byteStr) {
	    var byteStrOffset = this.events[start].bytes;
	    this.events[start].data = byteStr.slice(0, byteStrOffset).toString('utf8');
	    for (var i = start + 1; i < end; i++) {
	      var bytes = this.events[i].bytes;
	
	      this.events[i].data = byteStr.slice(byteStrOffset, byteStrOffset + bytes).toString('utf8');
	      byteStrOffset += bytes;
	    }
	  };
	
	  EventProvider.prototype._init = function _init(data) {
	    var events = data.events;
	
	    var w = undefined,
	        h = undefined;
	    var tmp = [];
	
	    // ensure that each event has the right screen size
	    for (var i = 0; i < events.length; i++) {
	      if (events[i].event === 'resize' || events[i].event === 'session.start') {
	        var _events$i$size$split = events[i].size.split(':');
	
	        w = _events$i$size$split[0];
	        h = _events$i$size$split[1];
	      }
	
	      if (events[i].event !== 'print') {
	        continue;
	      }
	
	      events[i].data = null;
	      events[i].delay = null;
	      events[i].w = Number(w);
	      events[i].h = Number(h);
	      tmp.push(events[i]);
	    }
	
	    this.events = tmp;
	
	    // merge events with short delay
	    /*var cur = tmp[0];
	    for(let i = 1; i < tmp.length; i++){
	      let sameSize = cur.w === tmp[i].w && cur.h === tmp[i].h;
	      if(tmp[i].ms - cur.ms < EVENT_MIN_TIME_DIFFERENCE && sameSize ){
	        cur.bytes += tmp[i].bytes;
	        cur.ms = tmp[i].ms;
	      }else{
	        this.events.push(cur);
	        cur = tmp[i];
	      }
	    }
	     if(this.events.indexOf(cur) === -1){
	      this.events.push(cur);
	    }*/
	  };
	
	  EventProvider.prototype._shouldFetch = function _shouldFetch(start, end) {
	    for (var i = start; i < end; i++) {
	      if (this.events[i].data === null) {
	        return true;
	      }
	    }
	
	    return false;
	  };
	
	  EventProvider.prototype._fetch = function _fetch(start, end) {
	    var offset = this.events[start].offset;
	    var bytes = this.events[end].offset - offset + this.events[end].bytes;
	    var url = this.url + '/stream?offset=' + offset + '&bytes=' + bytes;
	
<<<<<<< HEAD
	    return api.get(url).then(function (response) {
	      //return response.bytes;
	      return new Buffer(response.bytes, 'base64');
=======
	    return api.ajax({ url: url, processData: false, dataType: 'text' }).then(function (response) {
	      return new Buffer(response);
>>>>>>> e1061202
	    });
	  };
	
	  return EventProvider;
	})();
	
	var TtyPlayer = (function (_Tty) {
	  _inherits(TtyPlayer, _Tty);
	
	  function TtyPlayer(_ref2) {
	    var url = _ref2.url;
	
	    _classCallCheck(this, TtyPlayer);
	
	    _Tty.call(this, {});
	    this.current = STREAM_START_INDEX;
	    this.length = -1;
	    this.isPlaying = false;
	    this.isError = false;
	    this.isReady = false;
	    this.isLoading = true;
	
	    this._eventProvider = new EventProvider({ url: url });
	  }
	
	  TtyPlayer.prototype.send = function send() {};
	
	  TtyPlayer.prototype.resize = function resize() {};
	
	  TtyPlayer.prototype.connect = function connect() {
	    var _this2 = this;
	
	    this._setStatusFlag({ isLoading: true });
	    this._eventProvider.init().done(function () {
	      _this2.length = _this2._eventProvider.getLength();
	      _this2._setStatusFlag({ isReady: true });
	    }).fail(handleAjaxError).always(this._change.bind(this));
	
	    this._change();
	  };
	
	  TtyPlayer.prototype.move = function move(newPos) {
	    if (!this.isReady) {
	      return;
	    }
	
	    if (newPos === undefined) {
	      newPos = this.current + 1;
	    }
	
	    if (newPos > this.length) {
	      newPos = this.length;
	      this.stop();
	    }
	
	    if (newPos === 0) {
	      newPos = STREAM_START_INDEX;
	    }
	
	    if (this.current < newPos) {
	      this._showChunk(this.current, newPos);
	    } else {
	      this.emit('reset');
	      this._showChunk(STREAM_START_INDEX, newPos);
	    }
	
	    this._change();
	  };
	
	  TtyPlayer.prototype.stop = function stop() {
	    this.isPlaying = false;
	    this.timer = clearInterval(this.timer);
	    this._change();
	  };
	
	  TtyPlayer.prototype.play = function play() {
	    if (this.isPlaying) {
	      return;
	    }
	
	    this.isPlaying = true;
	
	    // start from the beginning if at the end
	    if (this.current === this.length) {
	      this.current = STREAM_START_INDEX;
	      this.emit('reset');
	    }
	
	    this.timer = setInterval(this.move.bind(this), PLAY_SPEED);
	    this._change();
	  };
	
	  TtyPlayer.prototype._display = function _display(stream) {
	    var i = undefined;
	    var tmp = [{
	      data: [stream[0].data],
	      w: stream[0].w,
	      h: stream[0].h
	    }];
	
	    var cur = tmp[0];
	
	    for (i = 1; i < stream.length; i++) {
	      if (cur.w === stream[i].w && cur.h === stream[i].h) {
	        cur.data.push(stream[i].data);
	      } else {
	        cur = {
	          data: [stream[i].data],
	          w: stream[i].w,
	          h: stream[i].h
	        };
	
	        tmp.push(cur);
	      }
	    }
	
	    for (i = 0; i < tmp.length; i++) {
	      var str = tmp[i].data.join('');
	      var _tmp$i = tmp[i];
	      var h = _tmp$i.h;
	      var w = _tmp$i.w;
	
	      if (str.length > 0) {
	        this.emit('resize', { h: h, w: w });
	        this.emit('data', str);
	      }
	    }
	  };
	
	  TtyPlayer.prototype._showChunk = function _showChunk(start, end) {
	    var _this3 = this;
	
	    this._setStatusFlag({ isLoading: true });
	    this._eventProvider.getEventsWithByteStream(start, end).done(function (events) {
	      _this3._setStatusFlag({ isReady: true });
	      _this3._display(events);
	      _this3.current = end;
	    }).fail(function (err) {
	      _this3._setStatusFlag({ isError: true });
	      handleAjaxError(err);
	    });
	  };
	
	  TtyPlayer.prototype._setStatusFlag = function _setStatusFlag(newStatus) {
	    var _newStatus$isReady = newStatus.isReady;
	    var isReady = _newStatus$isReady === undefined ? false : _newStatus$isReady;
	    var _newStatus$isError = newStatus.isError;
	    var isError = _newStatus$isError === undefined ? false : _newStatus$isError;
	    var _newStatus$isLoading = newStatus.isLoading;
	    var isLoading = _newStatus$isLoading === undefined ? false : _newStatus$isLoading;
	
	    this.isReady = isReady;
	    this.isError = isError;
	    this.isLoading = isLoading;
	  };
	
	  TtyPlayer.prototype._change = function _change() {
	    this.emit('change');
	  };
	
	  return TtyPlayer;
	})(Tty);
	
	exports['default'] = TtyPlayer;
	exports.EventProvider = EventProvider;
	exports.TtyPlayer = TtyPlayer;
	
	/* REACT HOT LOADER */ }).call(this); } finally { if (false) { (function () { var foundReactClasses = module.hot.data && module.hot.data.foundReactClasses || false; if (module.exports && module.makeHot) { var makeExportsHot = require("/home/akontsevoy/go/src/github.com/gravitational/teleport/web/node_modules/react-hot-loader/makeExportsHot.js"); if (makeExportsHot(module, require("react"))) { foundReactClasses = true; } var shouldAcceptModule = true && foundReactClasses; if (shouldAcceptModule) { module.hot.accept(function (err) { if (err) { console.error("Cannot not apply hot update to " + "ttyPlayer.js" + ": " + err.message); } }); } } module.hot.dispose(function (data) { data.makeHot = module.makeHot; data.foundReactClasses = foundReactClasses; }); })(); } }

/***/ },
/* 314 */
/***/ function(module, exports, __webpack_require__) {

	/* REACT HOT LOADER */ if (false) { (function () { var ReactHotAPI = require("/home/akontsevoy/go/src/github.com/gravitational/teleport/web/node_modules/react-hot-api/modules/index.js"), RootInstanceProvider = require("/home/akontsevoy/go/src/github.com/gravitational/teleport/web/node_modules/react-hot-loader/RootInstanceProvider.js"), ReactMount = require("react/lib/ReactMount"), React = require("react"); module.makeHot = module.hot.data ? module.hot.data.makeHot : ReactHotAPI(function () { return RootInstanceProvider.getRootInstances(ReactMount); }, React); })(); } try { (function () {
	
	/*
	Copyright 2015 Gravitational, Inc.
	
	Licensed under the Apache License, Version 2.0 (the "License");
	you may not use this file except in compliance with the License.
	You may obtain a copy of the License at
	
	    http://www.apache.org/licenses/LICENSE-2.0
	
	Unless required by applicable law or agreed to in writing, software
	distributed under the License is distributed on an "AS IS" BASIS,
	WITHOUT WARRANTIES OR CONDITIONS OF ANY KIND, either express or implied.
	See the License for the specific language governing permissions and
	limitations under the License.
	*/
	
	'use strict';
	
	var React = __webpack_require__(2);
	var NavLeftBar = __webpack_require__(321);
	var reactor = __webpack_require__(6);
	
	var _require = __webpack_require__(332);
	
	var actions = _require.actions;
	var getters = _require.getters;
	
	var SelectNodeDialog = __webpack_require__(325);
	var NotificationHost = __webpack_require__(324);
	
	var App = React.createClass({
	  displayName: 'App',
	
	  mixins: [reactor.ReactMixin],
	
	  getDataBindings: function getDataBindings() {
	    return {
	      app: getters.appState
	    };
	  },
	
	  componentWillMount: function componentWillMount() {
	    actions.initApp();
	    this.refreshInterval = setInterval(actions.fetchNodesAndSessions, 2500);
	  },
	
	  componentWillUnmount: function componentWillUnmount() {
	    clearInterval(this.refreshInterval);
	  },
	
	  render: function render() {
	    if (this.state.app.isInitializing) {
	      return null;
	    }
	
	    return React.createElement(
	      'div',
	      { className: 'grv-tlpt grv-flex grv-flex-row' },
	      React.createElement(SelectNodeDialog, null),
	      React.createElement(NotificationHost, null),
	      this.props.CurrentSessionHost,
	      React.createElement(NavLeftBar, null),
	      this.props.children
	    );
	  }
	});
	
	module.exports = App;
	
	/* REACT HOT LOADER */ }).call(this); } finally { if (false) { (function () { var foundReactClasses = module.hot.data && module.hot.data.foundReactClasses || false; if (module.exports && module.makeHot) { var makeExportsHot = require("/home/akontsevoy/go/src/github.com/gravitational/teleport/web/node_modules/react-hot-loader/makeExportsHot.js"); if (makeExportsHot(module, require("react"))) { foundReactClasses = true; } var shouldAcceptModule = true && foundReactClasses; if (shouldAcceptModule) { module.hot.accept(function (err) { if (err) { console.error("Cannot not apply hot update to " + "app.jsx" + ": " + err.message); } }); } } module.hot.dispose(function (data) { data.makeHot = module.makeHot; data.foundReactClasses = foundReactClasses; }); })(); } }

/***/ },
/* 315 */
/***/ function(module, exports, __webpack_require__) {

	/* REACT HOT LOADER */ if (false) { (function () { var ReactHotAPI = require("/home/akontsevoy/go/src/github.com/gravitational/teleport/web/node_modules/react-hot-api/modules/index.js"), RootInstanceProvider = require("/home/akontsevoy/go/src/github.com/gravitational/teleport/web/node_modules/react-hot-loader/RootInstanceProvider.js"), ReactMount = require("react/lib/ReactMount"), React = require("react"); module.makeHot = module.hot.data ? module.hot.data.makeHot : ReactHotAPI(function () { return RootInstanceProvider.getRootInstances(ReactMount); }, React); })(); } try { (function () {
	
	/*
	Copyright 2015 Gravitational, Inc.
	
	Licensed under the Apache License, Version 2.0 (the "License");
	you may not use this file except in compliance with the License.
	You may obtain a copy of the License at
	
	    http://www.apache.org/licenses/LICENSE-2.0
	
	Unless required by applicable law or agreed to in writing, software
	distributed under the License is distributed on an "AS IS" BASIS,
	WITHOUT WARRANTIES OR CONDITIONS OF ANY KIND, either express or implied.
	See the License for the specific language governing permissions and
	limitations under the License.
	*/
	
	'use strict';
	
	var _extends = Object.assign || function (target) { for (var i = 1; i < arguments.length; i++) { var source = arguments[i]; for (var key in source) { if (Object.prototype.hasOwnProperty.call(source, key)) { target[key] = source[key]; } } } return target; };
	
	var React = __webpack_require__(2);
	var reactor = __webpack_require__(6);
	
	var _require = __webpack_require__(50);
	
	var nodeHostNameByServerId = _require.nodeHostNameByServerId;
	
	var SessionLeftPanel = __webpack_require__(216);
	var cfg = __webpack_require__(8);
	var session = __webpack_require__(32);
	var Terminal = __webpack_require__(214);
	
	var _require2 = __webpack_require__(67);
	
	var processSessionEventStream = _require2.processSessionEventStream;
	
	var ActiveSession = React.createClass({
	  displayName: 'ActiveSession',
	
	  render: function render() {
	    var _props = this.props;
	    var login = _props.login;
	    var parties = _props.parties;
	    var serverId = _props.serverId;
	
	    var serverLabelText = '';
	    if (serverId) {
	      var hostname = reactor.evaluate(nodeHostNameByServerId(serverId));
	      serverLabelText = login + '@' + hostname;
	    }
	
	    return React.createElement(
	      'div',
	      { className: 'grv-current-session' },
	      React.createElement(SessionLeftPanel, { parties: parties }),
	      React.createElement(
	        'div',
	        { className: 'grv-current-session-server-info' },
	        React.createElement(
	          'h3',
	          null,
	          serverLabelText
	        )
	      ),
	      React.createElement(TtyTerminal, _extends({ ref: 'ttyCmntInstance' }, this.props))
	    );
	  }
	});
	
	var TtyTerminal = React.createClass({
	  displayName: 'TtyTerminal',
	
	  componentDidMount: function componentDidMount() {
	    var _props2 = this.props;
	    var serverId = _props2.serverId;
	    var login = _props2.login;
	    var sid = _props2.sid;
	    var rows = _props2.rows;
	    var cols = _props2.cols;
	
	    var _session$getUserData = session.getUserData();
	
	    var token = _session$getUserData.token;
	
	    var url = cfg.api.getTtyUrl();
	
	    var options = {
	      tty: {
	        serverId: serverId, login: login, sid: sid, token: token, url: url
	      },
	      rows: rows,
	      cols: cols,
	      el: this.refs.container
	    };
	
	    this.terminal = new Terminal(options);
	    this.terminal.ttyEvents.on('data', processSessionEventStream);
	    this.terminal.open();
	  },
	
	  componentWillUnmount: function componentWillUnmount() {
	    this.terminal.destroy();
	  },
	
	  shouldComponentUpdate: function shouldComponentUpdate() {
	    return false;
	  },
	
	  render: function render() {
	    return React.createElement(
	      'div',
	      { ref: 'container' },
	      '  '
	    );
	  }
	});
	
	module.exports = ActiveSession;
	
	/* REACT HOT LOADER */ }).call(this); } finally { if (false) { (function () { var foundReactClasses = module.hot.data && module.hot.data.foundReactClasses || false; if (module.exports && module.makeHot) { var makeExportsHot = require("/home/akontsevoy/go/src/github.com/gravitational/teleport/web/node_modules/react-hot-loader/makeExportsHot.js"); if (makeExportsHot(module, require("react"))) { foundReactClasses = true; } var shouldAcceptModule = true && foundReactClasses; if (shouldAcceptModule) { module.hot.accept(function (err) { if (err) { console.error("Cannot not apply hot update to " + "activeSession.jsx" + ": " + err.message); } }); } } module.hot.dispose(function (data) { data.makeHot = module.makeHot; data.foundReactClasses = foundReactClasses; }); })(); } }

/***/ },
/* 316 */
/***/ function(module, exports, __webpack_require__) {

	/* REACT HOT LOADER */ if (false) { (function () { var ReactHotAPI = require("/home/akontsevoy/go/src/github.com/gravitational/teleport/web/node_modules/react-hot-api/modules/index.js"), RootInstanceProvider = require("/home/akontsevoy/go/src/github.com/gravitational/teleport/web/node_modules/react-hot-loader/RootInstanceProvider.js"), ReactMount = require("react/lib/ReactMount"), React = require("react"); module.makeHot = module.hot.data ? module.hot.data.makeHot : ReactHotAPI(function () { return RootInstanceProvider.getRootInstances(ReactMount); }, React); })(); } try { (function () {
	
	/*
	Copyright 2015 Gravitational, Inc.
	
	Licensed under the Apache License, Version 2.0 (the "License");
	you may not use this file except in compliance with the License.
	You may obtain a copy of the License at
	
	    http://www.apache.org/licenses/LICENSE-2.0
	
	Unless required by applicable law or agreed to in writing, software
	distributed under the License is distributed on an "AS IS" BASIS,
	WITHOUT WARRANTIES OR CONDITIONS OF ANY KIND, either express or implied.
	See the License for the specific language governing permissions and
	limitations under the License.
	*/
	
	'use strict';
	
	var React = __webpack_require__(2);
	var reactor = __webpack_require__(6);
	
	var _require = __webpack_require__(225);
	
	var getters = _require.getters;
	var actions = _require.actions;
	
	var SessionPlayer = __webpack_require__(317);
	var ActiveSession = __webpack_require__(315);
	
	var CurrentSessionHost = React.createClass({
	  displayName: 'CurrentSessionHost',
	
	  mixins: [reactor.ReactMixin],
	
	  getDataBindings: function getDataBindings() {
	    return {
	      currentSession: getters.currentSession
	    };
	  },
	
	  componentDidMount: function componentDidMount() {
	    var sid = this.props.params.sid;
	
	    if (!this.state.currentSession) {
	      actions.openSession(sid);
	    }
	  },
	
	  render: function render() {
	    var currentSession = this.state.currentSession;
	    if (!currentSession) {
	      return null;
	    }
	
	    if (currentSession.isNewSession || currentSession.active) {
	      return React.createElement(ActiveSession, currentSession);
	    }
	
	    return React.createElement(SessionPlayer, currentSession);
	  }
	});
	
	module.exports = CurrentSessionHost;
	
	/* REACT HOT LOADER */ }).call(this); } finally { if (false) { (function () { var foundReactClasses = module.hot.data && module.hot.data.foundReactClasses || false; if (module.exports && module.makeHot) { var makeExportsHot = require("/home/akontsevoy/go/src/github.com/gravitational/teleport/web/node_modules/react-hot-loader/makeExportsHot.js"); if (makeExportsHot(module, require("react"))) { foundReactClasses = true; } var shouldAcceptModule = true && foundReactClasses; if (shouldAcceptModule) { module.hot.accept(function (err) { if (err) { console.error("Cannot not apply hot update to " + "main.jsx" + ": " + err.message); } }); } } module.hot.dispose(function (data) { data.makeHot = module.makeHot; data.foundReactClasses = foundReactClasses; }); })(); } }

/***/ },
/* 317 */
/***/ function(module, exports, __webpack_require__) {

	/* REACT HOT LOADER */ if (false) { (function () { var ReactHotAPI = require("/home/akontsevoy/go/src/github.com/gravitational/teleport/web/node_modules/react-hot-api/modules/index.js"), RootInstanceProvider = require("/home/akontsevoy/go/src/github.com/gravitational/teleport/web/node_modules/react-hot-loader/RootInstanceProvider.js"), ReactMount = require("react/lib/ReactMount"), React = require("react"); module.makeHot = module.hot.data ? module.hot.data.makeHot : ReactHotAPI(function () { return RootInstanceProvider.getRootInstances(ReactMount); }, React); })(); } try { (function () {
	
	/*
	Copyright 2015 Gravitational, Inc.
	
	Licensed under the Apache License, Version 2.0 (the "License");
	you may not use this file except in compliance with the License.
	You may obtain a copy of the License at
	
	    http://www.apache.org/licenses/LICENSE-2.0
	
	Unless required by applicable law or agreed to in writing, software
	distributed under the License is distributed on an "AS IS" BASIS,
	WITHOUT WARRANTIES OR CONDITIONS OF ANY KIND, either express or implied.
	See the License for the specific language governing permissions and
	limitations under the License.
	*/
	
	'use strict';
	
	exports.__esModule = true;
	
	function _classCallCheck(instance, Constructor) { if (!(instance instanceof Constructor)) { throw new TypeError('Cannot call a class as a function'); } }
	
	function _inherits(subClass, superClass) { if (typeof superClass !== 'function' && superClass !== null) { throw new TypeError('Super expression must either be null or a function, not ' + typeof superClass); } subClass.prototype = Object.create(superClass && superClass.prototype, { constructor: { value: subClass, enumerable: false, writable: true, configurable: true } }); if (superClass) Object.setPrototypeOf ? Object.setPrototypeOf(subClass, superClass) : subClass.__proto__ = superClass; }
	
	var React = __webpack_require__(2);
	var ReactSlider = __webpack_require__(244);
	
	var _require = __webpack_require__(313);
	
	var TtyPlayer = _require.TtyPlayer;
	
	var Terminal = __webpack_require__(214);
	var SessionLeftPanel = __webpack_require__(216);
	var cfg = __webpack_require__(8);
	
	var Term = (function (_Terminal) {
	  _inherits(Term, _Terminal);
	
	  function Term(tty, el) {
	    _classCallCheck(this, Term);
	
	    _Terminal.call(this, { el: el, scrollBack: 0 });
	    this.tty = tty;
	  }
	
	  Term.prototype.connect = function connect() {
	    this.tty.connect();
	  };
	
	  Term.prototype._disconnect = function _disconnect() {};
	
	  Term.prototype._requestResize = function _requestResize() {};
	
	  return Term;
	})(Terminal);
	
	var SessionPlayer = React.createClass({
	  displayName: 'SessionPlayer',
	
	  calculateState: function calculateState() {
	    return {
	      length: this.tty.length,
	      min: 1,
	      isPlaying: this.tty.isPlaying,
	      current: this.tty.current,
	      canPlay: this.tty.length > 1
	    };
	  },
	
	  getInitialState: function getInitialState() {
	    var _this = this;
	
	    var url = cfg.api.getFetchSessionUrl(this.props.sid);
	    this.tty = new TtyPlayer({ url: url });
	    this.tty.on('change', function () {
	      var newState = _this.calculateState();
	      _this.setState(newState);
	    });
	
	    return this.calculateState();
	  },
	
	  componentDidMount: function componentDidMount() {
	    this.terminal = new Term(this.tty, this.refs.container);
	    this.terminal.open();
	    this.tty.play();
	  },
	
	  componentWillUnmount: function componentWillUnmount() {
	    this.tty.stop();
	    this.tty.removeAllListeners();
	    this.terminal.destroy();
	  },
	
	  togglePlayStop: function togglePlayStop() {
	    if (this.state.isPlaying) {
	      this.tty.stop();
	    } else {
	      this.tty.play();
	    }
	  },
	
	  move: function move(value) {
	    this.tty.move(value);
	  },
	
	  onBeforeChange: function onBeforeChange() {
	    this.tty.stop();
	  },
	
	  onAfterChange: function onAfterChange(value) {
	    this.tty.play();
	    this.tty.move(value);
	  },
	
	  render: function render() {
	    var isPlaying = this.state.isPlaying;
	
	    return React.createElement(
	      'div',
	      { className: 'grv-current-session grv-session-player' },
	      React.createElement(SessionLeftPanel, null),
	      React.createElement('div', { ref: 'container' }),
	      React.createElement(
	        'div',
	        { className: 'grv-session-player-controls' },
	        React.createElement(
	          'button',
	          { className: 'btn', onClick: this.togglePlayStop },
	          isPlaying ? React.createElement('i', { className: 'fa fa-stop' }) : React.createElement('i', { className: 'fa fa-play' })
	        ),
	        React.createElement(
	          'div',
	          { className: 'grv-flex-column' },
	          React.createElement(ReactSlider, {
	            min: this.state.min,
	            max: this.state.length,
	            value: this.state.current,
	            onChange: this.move,
	            defaultValue: 1,
	            withBars: true,
	            className: 'grv-slider' })
	        )
	      )
	    );
	  }
	});
	
	exports['default'] = SessionPlayer;
	module.exports = exports['default'];

	/* REACT HOT LOADER */ }).call(this); } finally { if (false) { (function () { var foundReactClasses = module.hot.data && module.hot.data.foundReactClasses || false; if (module.exports && module.makeHot) { var makeExportsHot = require("/home/akontsevoy/go/src/github.com/gravitational/teleport/web/node_modules/react-hot-loader/makeExportsHot.js"); if (makeExportsHot(module, require("react"))) { foundReactClasses = true; } var shouldAcceptModule = true && foundReactClasses; if (shouldAcceptModule) { module.hot.accept(function (err) { if (err) { console.error("Cannot not apply hot update to " + "sessionPlayer.jsx" + ": " + err.message); } }); } } module.hot.dispose(function (data) { data.makeHot = module.makeHot; data.foundReactClasses = foundReactClasses; }); })(); } }

/***/ },
/* 318 */
/***/ function(module, exports, __webpack_require__) {

	/* REACT HOT LOADER */ if (false) { (function () { var ReactHotAPI = require("/home/akontsevoy/go/src/github.com/gravitational/teleport/web/node_modules/react-hot-api/modules/index.js"), RootInstanceProvider = require("/home/akontsevoy/go/src/github.com/gravitational/teleport/web/node_modules/react-hot-loader/RootInstanceProvider.js"), ReactMount = require("react/lib/ReactMount"), React = require("react"); module.makeHot = module.hot.data ? module.hot.data.makeHot : ReactHotAPI(function () { return RootInstanceProvider.getRootInstances(ReactMount); }, React); })(); } try { (function () {
	
	/*
	Copyright 2015 Gravitational, Inc.
	
	Licensed under the Apache License, Version 2.0 (the "License");
	you may not use this file except in compliance with the License.
	You may obtain a copy of the License at
	
	    http://www.apache.org/licenses/LICENSE-2.0
	
	Unless required by applicable law or agreed to in writing, software
	distributed under the License is distributed on an "AS IS" BASIS,
	WITHOUT WARRANTIES OR CONDITIONS OF ANY KIND, either express or implied.
	See the License for the specific language governing permissions and
	limitations under the License.
	*/
	
	'use strict';
	
	exports.__esModule = true;
	var React = __webpack_require__(2);
	var $ = __webpack_require__(18);
	var moment = __webpack_require__(1);
	
	var _require = __webpack_require__(43);
	
	var debounce = _require.debounce;
	
	var DateRangePicker = React.createClass({
	  displayName: 'DateRangePicker',
	
	  getDates: function getDates() {
	    var startDate = $(this.refs.dpPicker1).datepicker('getDate');
	    var endDate = $(this.refs.dpPicker2).datepicker('getDate');
	    return [startDate, moment(endDate).endOf('day').toDate()];
	  },
	
	  setDates: function setDates(_ref) {
	    var startDate = _ref.startDate;
	    var endDate = _ref.endDate;
	
	    $(this.refs.dpPicker1).datepicker('setDate', startDate);
	    $(this.refs.dpPicker2).datepicker('setDate', endDate);
	  },
	
	  getDefaultProps: function getDefaultProps() {
	    return {
	      startDate: moment().startOf('month').toDate(),
	      endDate: moment().endOf('month').toDate(),
	      onChange: function onChange() {}
	    };
	  },
	
	  componentWillUnmount: function componentWillUnmount() {
	    $(this.refs.dp).datepicker('destroy');
	  },
	
	  componentWillReceiveProps: function componentWillReceiveProps(newProps) {
	    var _getDates = this.getDates();
	
	    var startDate = _getDates[0];
	    var endDate = _getDates[1];
	
	    if (!(isSame(startDate, newProps.startDate) && isSame(endDate, newProps.endDate))) {
	      this.setDates(newProps);
	    }
	  },
	
	  shouldComponentUpdate: function shouldComponentUpdate() {
	    return false;
	  },
	
	  componentDidMount: function componentDidMount() {
	    this.onChange = debounce(this.onChange, 1);
	    $(this.refs.rangePicker).datepicker({
	      todayBtn: 'linked',
	      keyboardNavigation: false,
	      forceParse: false,
	      calendarWeeks: true,
	      autoclose: true
	    }).on('changeDate', this.onChange);
	
	    this.setDates(this.props);
	  },
	
	  onChange: function onChange() {
	    var _getDates2 = this.getDates();
	
	    var startDate = _getDates2[0];
	    var endDate = _getDates2[1];
	
	    if (!(isSame(startDate, this.props.startDate) && isSame(endDate, this.props.endDate))) {
	      this.props.onChange({ startDate: startDate, endDate: endDate });
	    }
	  },
	
	  render: function render() {
	    return React.createElement(
	      'div',
	      { className: 'grv-datepicker input-group input-daterange', ref: 'rangePicker' },
	      React.createElement('input', { ref: 'dpPicker1', type: 'text', className: 'input-sm form-control', name: 'start' }),
	      React.createElement(
	        'span',
	        { className: 'input-group-addon' },
	        'to'
	      ),
	      React.createElement('input', { ref: 'dpPicker2', type: 'text', className: 'input-sm form-control', name: 'end' })
	    );
	  }
	});
	
	function isSame(date1, date2) {
	  return moment(date1).isSame(date2, 'day');
	}
	
	/**
	* Calendar Nav
	*/
	var CalendarNav = React.createClass({
	  displayName: 'CalendarNav',
	
	  render: function render() {
	    var value = this.props.value;
	
	    var displayValue = moment(value).format('MMM Do, YYYY');
	
	    return React.createElement(
	      'div',
	      { className: "grv-calendar-nav " + this.props.className },
	      React.createElement(
	        'button',
	        { onClick: this.move.bind(this, -1), className: 'btn btn-outline btn-link' },
	        React.createElement('i', { className: 'fa fa-chevron-left' })
	      ),
	      React.createElement(
	        'span',
	        { className: 'text-muted' },
	        displayValue
	      ),
	      React.createElement(
	        'button',
	        { onClick: this.move.bind(this, 1), className: 'btn btn-outline btn-link' },
	        React.createElement('i', { className: 'fa fa-chevron-right' })
	      )
	    );
	  },
	
	  move: function move(at) {
	    var value = this.props.value;
	
	    var newValue = moment(value).add(at, 'week').toDate();
	    this.props.onValueChange(newValue);
	  }
	});
	
	CalendarNav.getweekRange = function (value) {
	  var startDate = moment(value).startOf('month').toDate();
	  var endDate = moment(value).endOf('month').toDate();
	  return [startDate, endDate];
	};
	
	exports['default'] = DateRangePicker;
	exports.CalendarNav = CalendarNav;
	exports.DateRangePicker = DateRangePicker;
	
	/* REACT HOT LOADER */ }).call(this); } finally { if (false) { (function () { var foundReactClasses = module.hot.data && module.hot.data.foundReactClasses || false; if (module.exports && module.makeHot) { var makeExportsHot = require("/home/akontsevoy/go/src/github.com/gravitational/teleport/web/node_modules/react-hot-loader/makeExportsHot.js"); if (makeExportsHot(module, require("react"))) { foundReactClasses = true; } var shouldAcceptModule = true && foundReactClasses; if (shouldAcceptModule) { module.hot.accept(function (err) { if (err) { console.error("Cannot not apply hot update to " + "datePicker.jsx" + ": " + err.message); } }); } } module.hot.dispose(function (data) { data.makeHot = module.makeHot; data.foundReactClasses = foundReactClasses; }); })(); } }

/***/ },
/* 319 */
/***/ function(module, exports, __webpack_require__) {

	/* REACT HOT LOADER */ if (false) { (function () { var ReactHotAPI = require("/home/akontsevoy/go/src/github.com/gravitational/teleport/web/node_modules/react-hot-api/modules/index.js"), RootInstanceProvider = require("/home/akontsevoy/go/src/github.com/gravitational/teleport/web/node_modules/react-hot-loader/RootInstanceProvider.js"), ReactMount = require("react/lib/ReactMount"), React = require("react"); module.makeHot = module.hot.data ? module.hot.data.makeHot : ReactHotAPI(function () { return RootInstanceProvider.getRootInstances(ReactMount); }, React); })(); } try { (function () {
	
	/*
	Copyright 2015 Gravitational, Inc.
	
	Licensed under the Apache License, Version 2.0 (the "License");
	you may not use this file except in compliance with the License.
	You may obtain a copy of the License at
	
	    http://www.apache.org/licenses/LICENSE-2.0
	
	Unless required by applicable law or agreed to in writing, software
	distributed under the License is distributed on an "AS IS" BASIS,
	WITHOUT WARRANTIES OR CONDITIONS OF ANY KIND, either express or implied.
	See the License for the specific language governing permissions and
	limitations under the License.
	*/
	
	'use strict';
	
	module.exports.App = __webpack_require__(314);
	module.exports.Login = __webpack_require__(320);
	module.exports.NewUser = __webpack_require__(322);
	module.exports.Nodes = __webpack_require__(323);
	module.exports.Sessions = __webpack_require__(327);
	module.exports.CurrentSessionHost = __webpack_require__(316);
	module.exports.ErrorPage = __webpack_require__(48).ErrorPage;
	module.exports.NotFound = __webpack_require__(48).NotFound;
	module.exports.MessagePage = __webpack_require__(48).MessagePage;
	
	/* REACT HOT LOADER */ }).call(this); } finally { if (false) { (function () { var foundReactClasses = module.hot.data && module.hot.data.foundReactClasses || false; if (module.exports && module.makeHot) { var makeExportsHot = require("/home/akontsevoy/go/src/github.com/gravitational/teleport/web/node_modules/react-hot-loader/makeExportsHot.js"); if (makeExportsHot(module, require("react"))) { foundReactClasses = true; } var shouldAcceptModule = true && foundReactClasses; if (shouldAcceptModule) { module.hot.accept(function (err) { if (err) { console.error("Cannot not apply hot update to " + "index.jsx" + ": " + err.message); } }); } } module.hot.dispose(function (data) { data.makeHot = module.makeHot; data.foundReactClasses = foundReactClasses; }); })(); } }

/***/ },
/* 320 */
/***/ function(module, exports, __webpack_require__) {

	/* REACT HOT LOADER */ if (false) { (function () { var ReactHotAPI = require("/home/akontsevoy/go/src/github.com/gravitational/teleport/web/node_modules/react-hot-api/modules/index.js"), RootInstanceProvider = require("/home/akontsevoy/go/src/github.com/gravitational/teleport/web/node_modules/react-hot-loader/RootInstanceProvider.js"), ReactMount = require("react/lib/ReactMount"), React = require("react"); module.makeHot = module.hot.data ? module.hot.data.makeHot : ReactHotAPI(function () { return RootInstanceProvider.getRootInstances(ReactMount); }, React); })(); } try { (function () {
	
	/*
	Copyright 2015 Gravitational, Inc.
	
	Licensed under the Apache License, Version 2.0 (the "License");
	you may not use this file except in compliance with the License.
	You may obtain a copy of the License at
	
	    http://www.apache.org/licenses/LICENSE-2.0
	
	Unless required by applicable law or agreed to in writing, software
	distributed under the License is distributed on an "AS IS" BASIS,
	WITHOUT WARRANTIES OR CONDITIONS OF ANY KIND, either express or implied.
	See the License for the specific language governing permissions and
	limitations under the License.
	*/
	
	'use strict';
	
	var React = __webpack_require__(2);
	var $ = __webpack_require__(18);
	var reactor = __webpack_require__(6);
	var LinkedStateMixin = __webpack_require__(66);
	
	var _require = __webpack_require__(235);
	
	var actions = _require.actions;
	var getters = _require.getters;
	
	var GoogleAuthInfo = __webpack_require__(217);
	var cfg = __webpack_require__(8);
	
	var _require2 = __webpack_require__(47);
	
	var TeleportLogo = _require2.TeleportLogo;
	
	var _require3 = __webpack_require__(75);
	
	var PROVIDER_GOOGLE = _require3.PROVIDER_GOOGLE;
	
	var LoginInputForm = React.createClass({
	  displayName: 'LoginInputForm',
	
	  mixins: [LinkedStateMixin],
	
	  getInitialState: function getInitialState() {
	    return {
	      user: '',
	      password: '',
	      token: '',
	      provider: null
	    };
	  },
	
	  onLogin: function onLogin(e) {
	    e.preventDefault();
	    if (this.isValid()) {
	      this.props.onClick(this.state);
	    }
	  },
	
	  onLoginWithGoogle: function onLoginWithGoogle(e) {
	    e.preventDefault();
	    this.state.provider = PROVIDER_GOOGLE;
	    this.props.onClick(this.state);
	  },
	
	  isValid: function isValid() {
	    var $form = $(this.refs.form);
	    return $form.length === 0 || $form.valid();
	  },
	
	  render: function render() {
	    var _props$attemp = this.props.attemp;
	    var isProcessing = _props$attemp.isProcessing;
	    var isFailed = _props$attemp.isFailed;
	    var message = _props$attemp.message;
	
	    var providers = cfg.getAuthProviders();
	    var useGoogle = providers.indexOf(PROVIDER_GOOGLE) !== -1;
	
	    return React.createElement(
	      'form',
	      { ref: 'form', className: 'grv-login-input-form' },
	      React.createElement(
	        'h3',
	        null,
	        ' Welcome to Teleport '
	      ),
	      React.createElement(
	        'div',
	        { className: '' },
	        React.createElement(
	          'div',
	          { className: 'form-group' },
	          React.createElement('input', { autoFocus: true, valueLink: this.linkState('user'), className: 'form-control required', placeholder: 'User name', name: 'userName' })
	        ),
	        React.createElement(
	          'div',
	          { className: 'form-group' },
	          React.createElement('input', { valueLink: this.linkState('password'), type: 'password', name: 'password', className: 'form-control required', placeholder: 'Password' })
	        ),
	        React.createElement(
	          'div',
	          { className: 'form-group' },
	          React.createElement('input', { autoComplete: 'off', valueLink: this.linkState('token'), className: 'form-control required', name: 'token', placeholder: 'Two factor token (Google Authenticator)' })
	        ),
	        React.createElement(
	          'button',
	          { onClick: this.onLogin, disabled: isProcessing, type: 'submit', className: 'btn btn-primary block full-width m-b' },
	          'Login'
	        ),
	        useGoogle ? React.createElement(
	          'button',
	          { onClick: this.onLoginWithGoogle, type: 'submit', className: 'btn btn-danger block full-width m-b' },
	          'With Google'
	        ) : null,
	        isFailed ? React.createElement(
	          'label',
	          { className: 'error' },
	          message
	        ) : null
	      )
	    );
	  }
	});
	
	var Login = React.createClass({
	  displayName: 'Login',
	
	  mixins: [reactor.ReactMixin],
	
	  getDataBindings: function getDataBindings() {
	    return {
	      attemp: getters.loginAttemp
	    };
	  },
	
	  onClick: function onClick(inputData) {
	    var loc = this.props.location;
	    var redirect = cfg.routes.app;
	
	    if (loc.state && loc.state.redirectTo) {
	      redirect = loc.state.redirectTo;
	    }
	
	    actions.login(inputData, redirect);
	  },
	
	  render: function render() {
	    return React.createElement(
	      'div',
	      { className: 'grv-login text-center' },
	      React.createElement(TeleportLogo, null),
	      React.createElement(
	        'div',
	        { className: 'grv-content grv-flex' },
	        React.createElement(
	          'div',
	          { className: 'grv-flex-column' },
	          React.createElement(LoginInputForm, { attemp: this.state.attemp, onClick: this.onClick }),
	          React.createElement(GoogleAuthInfo, null),
	          React.createElement(
	            'div',
	            { className: 'grv-login-info' },
	            React.createElement('i', { className: 'fa fa-question' }),
	            React.createElement(
	              'strong',
	              null,
	              'New Account or forgot password?'
	            ),
	            React.createElement(
	              'div',
	              null,
	              'Ask for assistance from your Company administrator'
	            )
	          )
	        )
	      )
	    );
	  }
	});
	
	module.exports = Login;
	
	/* REACT HOT LOADER */ }).call(this); } finally { if (false) { (function () { var foundReactClasses = module.hot.data && module.hot.data.foundReactClasses || false; if (module.exports && module.makeHot) { var makeExportsHot = require("/home/akontsevoy/go/src/github.com/gravitational/teleport/web/node_modules/react-hot-loader/makeExportsHot.js"); if (makeExportsHot(module, require("react"))) { foundReactClasses = true; } var shouldAcceptModule = true && foundReactClasses; if (shouldAcceptModule) { module.hot.accept(function (err) { if (err) { console.error("Cannot not apply hot update to " + "login.jsx" + ": " + err.message); } }); } } module.hot.dispose(function (data) { data.makeHot = module.makeHot; data.foundReactClasses = foundReactClasses; }); })(); } }

/***/ },
/* 321 */
/***/ function(module, exports, __webpack_require__) {

	/* REACT HOT LOADER */ if (false) { (function () { var ReactHotAPI = require("/home/akontsevoy/go/src/github.com/gravitational/teleport/web/node_modules/react-hot-api/modules/index.js"), RootInstanceProvider = require("/home/akontsevoy/go/src/github.com/gravitational/teleport/web/node_modules/react-hot-loader/RootInstanceProvider.js"), ReactMount = require("react/lib/ReactMount"), React = require("react"); module.makeHot = module.hot.data ? module.hot.data.makeHot : ReactHotAPI(function () { return RootInstanceProvider.getRootInstances(ReactMount); }, React); })(); } try { (function () {
	
	/*
	Copyright 2015 Gravitational, Inc.
	
	Licensed under the Apache License, Version 2.0 (the "License");
	you may not use this file except in compliance with the License.
	You may obtain a copy of the License at
	
	    http://www.apache.org/licenses/LICENSE-2.0
	
	Unless required by applicable law or agreed to in writing, software
	distributed under the License is distributed on an "AS IS" BASIS,
	WITHOUT WARRANTIES OR CONDITIONS OF ANY KIND, either express or implied.
	See the License for the specific language governing permissions and
	limitations under the License.
	*/
	'use strict';
	
	var React = __webpack_require__(2);
	var reactor = __webpack_require__(6);
	
	var _require = __webpack_require__(37);
	
	var IndexLink = _require.IndexLink;
	
	var getters = __webpack_require__(74);
	var cfg = __webpack_require__(8);
	
	var _require2 = __webpack_require__(47);
	
	var UserIcon = _require2.UserIcon;
	
	var menuItems = [{ icon: 'fa fa-share-alt', to: cfg.routes.nodes, title: 'Nodes' }, { icon: 'fa  fa-group', to: cfg.routes.sessions, title: 'Sessions' }];
	
	var NavLeftBar = React.createClass({
	  displayName: 'NavLeftBar',
	
	  render: function render() {
	    var _this = this;
	
	    var _reactor$evaluate = reactor.evaluate(getters.user);
	
	    var name = _reactor$evaluate.name;
	
	    var items = menuItems.map(function (i, index) {
	      var className = _this.context.router.isActive(i.to) ? 'active' : '';
	      return React.createElement(
	        'li',
	        { key: index, className: className, title: i.title },
	        React.createElement(
	          IndexLink,
	          { to: i.to },
	          React.createElement('i', { className: i.icon })
	        )
	      );
	    });
	
	    items.push(React.createElement(
	      'li',
	      { key: items.length, title: 'help' },
	      React.createElement(
	        'a',
	        { href: cfg.helpUrl, target: '_blank' },
	        React.createElement('i', { className: 'fa fa-question' })
	      )
	    ));
	
	    items.push(React.createElement(
	      'li',
	      { key: items.length, title: 'logout' },
	      React.createElement(
	        'a',
	        { href: cfg.routes.logout },
	        React.createElement('i', { className: 'fa fa-sign-out', style: { marginRight: 0 } })
	      )
	    ));
	
	    return React.createElement(
	      'nav',
	      { className: 'grv-nav navbar-default', role: 'navigation' },
	      React.createElement(
	        'ul',
	        { className: 'nav text-center', id: 'side-menu' },
	        React.createElement(
	          'li',
	          null,
	          React.createElement(UserIcon, { name: name })
	        ),
	        items
	      )
	    );
	  }
	});
	
	NavLeftBar.contextTypes = {
	  router: React.PropTypes.object.isRequired
	};
	
	module.exports = NavLeftBar;
	
	/* REACT HOT LOADER */ }).call(this); } finally { if (false) { (function () { var foundReactClasses = module.hot.data && module.hot.data.foundReactClasses || false; if (module.exports && module.makeHot) { var makeExportsHot = require("/home/akontsevoy/go/src/github.com/gravitational/teleport/web/node_modules/react-hot-loader/makeExportsHot.js"); if (makeExportsHot(module, require("react"))) { foundReactClasses = true; } var shouldAcceptModule = true && foundReactClasses; if (shouldAcceptModule) { module.hot.accept(function (err) { if (err) { console.error("Cannot not apply hot update to " + "navLeftBar.jsx" + ": " + err.message); } }); } } module.hot.dispose(function (data) { data.makeHot = module.makeHot; data.foundReactClasses = foundReactClasses; }); })(); } }

/***/ },
/* 322 */
/***/ function(module, exports, __webpack_require__) {

	/* REACT HOT LOADER */ if (false) { (function () { var ReactHotAPI = require("/home/akontsevoy/go/src/github.com/gravitational/teleport/web/node_modules/react-hot-api/modules/index.js"), RootInstanceProvider = require("/home/akontsevoy/go/src/github.com/gravitational/teleport/web/node_modules/react-hot-loader/RootInstanceProvider.js"), ReactMount = require("react/lib/ReactMount"), React = require("react"); module.makeHot = module.hot.data ? module.hot.data.makeHot : ReactHotAPI(function () { return RootInstanceProvider.getRootInstances(ReactMount); }, React); })(); } try { (function () {
	
	/*
	Copyright 2015 Gravitational, Inc.
	
	Licensed under the Apache License, Version 2.0 (the "License");
	you may not use this file except in compliance with the License.
	You may obtain a copy of the License at
	
	    http://www.apache.org/licenses/LICENSE-2.0
	
	Unless required by applicable law or agreed to in writing, software
	distributed under the License is distributed on an "AS IS" BASIS,
	WITHOUT WARRANTIES OR CONDITIONS OF ANY KIND, either express or implied.
	See the License for the specific language governing permissions and
	limitations under the License.
	*/
	
	'use strict';
	
	var React = __webpack_require__(2);
	var $ = __webpack_require__(18);
	var reactor = __webpack_require__(6);
	
	var _require = __webpack_require__(235);
	
	var actions = _require.actions;
	var getters = _require.getters;
	
	var LinkedStateMixin = __webpack_require__(66);
	var GoogleAuthInfo = __webpack_require__(217);
	
	var _require2 = __webpack_require__(48);
	
	var ErrorPage = _require2.ErrorPage;
	var ErrorTypes = _require2.ErrorTypes;
	
	var _require3 = __webpack_require__(47);
	
	var TeleportLogo = _require3.TeleportLogo;
	
	var InviteInputForm = React.createClass({
	  displayName: 'InviteInputForm',
	
	  mixins: [LinkedStateMixin],
	
	  componentDidMount: function componentDidMount() {
	    $(this.refs.form).validate({
	      rules: {
	        password: {
	          minlength: 6,
	          required: true
	        },
	        passwordConfirmed: {
	          required: true,
	          equalTo: this.refs.password
	        }
	      },
	
	      messages: {
	        passwordConfirmed: {
	          minlength: $.validator.format('Enter at least {0} characters'),
	          equalTo: 'Enter the same password as above'
	        }
	      }
	    });
	  },
	
	  getInitialState: function getInitialState() {
	    return {
	      name: this.props.invite.user,
	      psw: '',
	      pswConfirmed: '',
	      token: ''
	    };
	  },
	
	  onClick: function onClick(e) {
	    e.preventDefault();
	    if (this.isValid()) {
	      actions.signUp({
	        name: this.state.name,
	        psw: this.state.psw,
	        token: this.state.token,
	        inviteToken: this.props.invite.invite_token });
	    }
	  },
	
	  isValid: function isValid() {
	    var $form = $(this.refs.form);
	    return $form.length === 0 || $form.valid();
	  },
	
	  render: function render() {
	    var _props$attemp = this.props.attemp;
	    var isProcessing = _props$attemp.isProcessing;
	    var isFailed = _props$attemp.isFailed;
	    var message = _props$attemp.message;
	
	    return React.createElement(
	      'form',
	      { ref: 'form', className: 'grv-invite-input-form' },
	      React.createElement(
	        'h3',
	        null,
	        ' Get started with Teleport '
	      ),
	      React.createElement(
	        'div',
	        { className: '' },
	        React.createElement(
	          'div',
	          { className: 'form-group' },
	          React.createElement('input', {
	            disabled: true,
	            valueLink: this.linkState('name'),
	            name: 'userName',
	            className: 'form-control required',
	            placeholder: 'User name' })
	        ),
	        React.createElement(
	          'div',
	          { className: 'form-group' },
	          React.createElement('input', {
	            autoFocus: true,
	            valueLink: this.linkState('psw'),
	            ref: 'password',
	            type: 'password',
	            name: 'password',
	            className: 'form-control',
	            placeholder: 'Password' })
	        ),
	        React.createElement(
	          'div',
	          { className: 'form-group' },
	          React.createElement('input', {
	            valueLink: this.linkState('pswConfirmed'),
	            type: 'password',
	            name: 'passwordConfirmed',
	            className: 'form-control',
	            placeholder: 'Password confirm' })
	        ),
	        React.createElement(
	          'div',
	          { className: 'form-group' },
	          React.createElement('input', {
	            autoComplete: 'off',
	            name: 'token',
	            valueLink: this.linkState('token'),
	            className: 'form-control required',
	            placeholder: 'Two factor token (Google Authenticator)' })
	        ),
	        React.createElement(
	          'button',
	          { type: 'submit', disabled: isProcessing, className: 'btn btn-primary block full-width m-b', onClick: this.onClick },
	          'Sign up'
	        ),
	        isFailed ? React.createElement(
	          'label',
	          { className: 'error' },
	          message
	        ) : null
	      )
	    );
	  }
	});
	
	var Invite = React.createClass({
	  displayName: 'Invite',
	
	  mixins: [reactor.ReactMixin],
	
	  getDataBindings: function getDataBindings() {
	    return {
	      invite: getters.invite,
	      attemp: getters.attemp,
	      fetchingInvite: getters.fetchingInvite
	    };
	  },
	
	  componentDidMount: function componentDidMount() {
	    actions.fetchInvite(this.props.params.inviteToken);
	  },
	
	  render: function render() {
	    var _state = this.state;
	    var fetchingInvite = _state.fetchingInvite;
	    var invite = _state.invite;
	    var attemp = _state.attemp;
	
	    if (fetchingInvite.isFailed) {
	      return React.createElement(ErrorPage, { type: ErrorTypes.EXPIRED_INVITE });
	    }
	
	    if (!invite) {
	      return null;
	    }
	
	    return React.createElement(
	      'div',
	      { className: 'grv-invite text-center' },
	      React.createElement(TeleportLogo, null),
	      React.createElement(
	        'div',
	        { className: 'grv-content grv-flex' },
	        React.createElement(
	          'div',
	          { className: 'grv-flex-column' },
	          React.createElement(InviteInputForm, { attemp: attemp, invite: invite.toJS() }),
	          React.createElement(GoogleAuthInfo, null)
	        ),
	        React.createElement(
	          'div',
	          { className: 'grv-flex-column grv-invite-barcode' },
	          React.createElement(
	            'h4',
	            null,
	            'Scan bar code for auth token ',
	            React.createElement('br', null),
	            ' ',
	            React.createElement(
	              'small',
	              null,
	              'Scan below to generate your two factor token'
	            )
	          ),
	          React.createElement('img', { className: 'img-thumbnail', src: 'data:image/png;base64,' + invite.get('qr') })
	        )
	      )
	    );
	  }
	});
	
	module.exports = Invite;
	
	/* REACT HOT LOADER */ }).call(this); } finally { if (false) { (function () { var foundReactClasses = module.hot.data && module.hot.data.foundReactClasses || false; if (module.exports && module.makeHot) { var makeExportsHot = require("/home/akontsevoy/go/src/github.com/gravitational/teleport/web/node_modules/react-hot-loader/makeExportsHot.js"); if (makeExportsHot(module, require("react"))) { foundReactClasses = true; } var shouldAcceptModule = true && foundReactClasses; if (shouldAcceptModule) { module.hot.accept(function (err) { if (err) { console.error("Cannot not apply hot update to " + "newUser.jsx" + ": " + err.message); } }); } } module.hot.dispose(function (data) { data.makeHot = module.makeHot; data.foundReactClasses = foundReactClasses; }); })(); } }

/***/ },
/* 323 */
/***/ function(module, exports, __webpack_require__) {

	/* REACT HOT LOADER */ if (false) { (function () { var ReactHotAPI = require("/home/akontsevoy/go/src/github.com/gravitational/teleport/web/node_modules/react-hot-api/modules/index.js"), RootInstanceProvider = require("/home/akontsevoy/go/src/github.com/gravitational/teleport/web/node_modules/react-hot-loader/RootInstanceProvider.js"), ReactMount = require("react/lib/ReactMount"), React = require("react"); module.makeHot = module.hot.data ? module.hot.data.makeHot : ReactHotAPI(function () { return RootInstanceProvider.getRootInstances(ReactMount); }, React); })(); } try { (function () {
	
	/*
	Copyright 2015 Gravitational, Inc.
	
	Licensed under the Apache License, Version 2.0 (the "License");
	you may not use this file except in compliance with the License.
	You may obtain a copy of the License at
	
	    http://www.apache.org/licenses/LICENSE-2.0
	
	Unless required by applicable law or agreed to in writing, software
	distributed under the License is distributed on an "AS IS" BASIS,
	WITHOUT WARRANTIES OR CONDITIONS OF ANY KIND, either express or implied.
	See the License for the specific language governing permissions and
	limitations under the License.
	*/
	
	'use strict';
	
	var React = __webpack_require__(2);
	var reactor = __webpack_require__(6);
	var userGetters = __webpack_require__(74);
	var nodeGetters = __webpack_require__(50);
	var NodeList = __webpack_require__(219);
	
	var Nodes = React.createClass({
	  displayName: 'Nodes',
	
	  mixins: [reactor.ReactMixin],
	
	  getDataBindings: function getDataBindings() {
	    return {
	      nodeRecords: nodeGetters.nodeListView,
	      user: userGetters.user
	    };
	  },
	
	  render: function render() {
	    var nodeRecords = this.state.nodeRecords;
	    var logins = this.state.user.logins;
	    return React.createElement(NodeList, { nodeRecords: nodeRecords, logins: logins });
	  }
	});
	
	module.exports = Nodes;
	
	/* REACT HOT LOADER */ }).call(this); } finally { if (false) { (function () { var foundReactClasses = module.hot.data && module.hot.data.foundReactClasses || false; if (module.exports && module.makeHot) { var makeExportsHot = require("/home/akontsevoy/go/src/github.com/gravitational/teleport/web/node_modules/react-hot-loader/makeExportsHot.js"); if (makeExportsHot(module, require("react"))) { foundReactClasses = true; } var shouldAcceptModule = true && foundReactClasses; if (shouldAcceptModule) { module.hot.accept(function (err) { if (err) { console.error("Cannot not apply hot update to " + "main.jsx" + ": " + err.message); } }); } } module.hot.dispose(function (data) { data.makeHot = module.makeHot; data.foundReactClasses = foundReactClasses; }); })(); } }

/***/ },
/* 324 */
/***/ function(module, exports, __webpack_require__) {

	/* REACT HOT LOADER */ if (false) { (function () { var ReactHotAPI = require("/home/akontsevoy/go/src/github.com/gravitational/teleport/web/node_modules/react-hot-api/modules/index.js"), RootInstanceProvider = require("/home/akontsevoy/go/src/github.com/gravitational/teleport/web/node_modules/react-hot-loader/RootInstanceProvider.js"), ReactMount = require("react/lib/ReactMount"), React = require("react"); module.makeHot = module.hot.data ? module.hot.data.makeHot : ReactHotAPI(function () { return RootInstanceProvider.getRootInstances(ReactMount); }, React); })(); } try { (function () {
	
	/*
	Copyright 2015 Gravitational, Inc.
	
	Licensed under the Apache License, Version 2.0 (the "License");
	you may not use this file except in compliance with the License.
	You may obtain a copy of the License at
	
	    http://www.apache.org/licenses/LICENSE-2.0
	
	Unless required by applicable law or agreed to in writing, software
	distributed under the License is distributed on an "AS IS" BASIS,
	WITHOUT WARRANTIES OR CONDITIONS OF ANY KIND, either express or implied.
	See the License for the specific language governing permissions and
	limitations under the License.
	*/
	
	'use strict';
	
	var React = __webpack_require__(2);
	var reactor = __webpack_require__(6);
	var PureRenderMixin = __webpack_require__(210);
	
	var _require = __webpack_require__(338);
	
	var lastMessage = _require.lastMessage;
	
	var _require2 = __webpack_require__(246);
	
	var ToastContainer = _require2.ToastContainer;
	var ToastMessage = _require2.ToastMessage;
	
	var ToastMessageFactory = React.createFactory(ToastMessage.animation);
	
	var animationOptions = {
	  showAnimation: 'animated fadeIn',
	  hideAnimation: 'animated fadeOut'
	};
	
	var NotificationHost = React.createClass({
	  displayName: 'NotificationHost',
	
	  mixins: [reactor.ReactMixin, PureRenderMixin],
	
	  getDataBindings: function getDataBindings() {
	    return { msg: lastMessage };
	  },
	
	  update: function update(msg) {
	    if (msg) {
	      if (msg.isError) {
	        this.refs.container.error(msg.text, msg.title, animationOptions);
	      } else if (msg.isWarning) {
	        this.refs.container.warning(msg.text, msg.title, animationOptions);
	      } else if (msg.isSuccess) {
	        this.refs.container.success(msg.text, msg.title, animationOptions);
	      } else {
	        this.refs.container.info(msg.text, msg.title, animationOptions);
	      }
	    }
	  },
	
	  componentDidMount: function componentDidMount() {
	    reactor.observe(lastMessage, this.update);
	  },
	
	  componentWillUnmount: function componentWillUnmount() {
	    reactor.unobserve(lastMessage, this.update);
	  },
	
	  render: function render() {
	    return React.createElement(ToastContainer, {
	      ref: 'container', toastMessageFactory: ToastMessageFactory, className: 'toast-top-right' });
	  }
	});
	
	module.exports = NotificationHost;
	
	/* REACT HOT LOADER */ }).call(this); } finally { if (false) { (function () { var foundReactClasses = module.hot.data && module.hot.data.foundReactClasses || false; if (module.exports && module.makeHot) { var makeExportsHot = require("/home/akontsevoy/go/src/github.com/gravitational/teleport/web/node_modules/react-hot-loader/makeExportsHot.js"); if (makeExportsHot(module, require("react"))) { foundReactClasses = true; } var shouldAcceptModule = true && foundReactClasses; if (shouldAcceptModule) { module.hot.accept(function (err) { if (err) { console.error("Cannot not apply hot update to " + "notificationHost.jsx" + ": " + err.message); } }); } } module.hot.dispose(function (data) { data.makeHot = module.makeHot; data.foundReactClasses = foundReactClasses; }); })(); } }

/***/ },
/* 325 */
/***/ function(module, exports, __webpack_require__) {

	/* REACT HOT LOADER */ if (false) { (function () { var ReactHotAPI = require("/home/akontsevoy/go/src/github.com/gravitational/teleport/web/node_modules/react-hot-api/modules/index.js"), RootInstanceProvider = require("/home/akontsevoy/go/src/github.com/gravitational/teleport/web/node_modules/react-hot-loader/RootInstanceProvider.js"), ReactMount = require("react/lib/ReactMount"), React = require("react"); module.makeHot = module.hot.data ? module.hot.data.makeHot : ReactHotAPI(function () { return RootInstanceProvider.getRootInstances(ReactMount); }, React); })(); } try { (function () {
	
	/*
	Copyright 2015 Gravitational, Inc.
	
	Licensed under the Apache License, Version 2.0 (the "License");
	you may not use this file except in compliance with the License.
	You may obtain a copy of the License at
	
	    http://www.apache.org/licenses/LICENSE-2.0
	
	Unless required by applicable law or agreed to in writing, software
	distributed under the License is distributed on an "AS IS" BASIS,
	WITHOUT WARRANTIES OR CONDITIONS OF ANY KIND, either express or implied.
	See the License for the specific language governing permissions and
	limitations under the License.
	*/
	
	'use strict';
	
	var React = __webpack_require__(2);
	var reactor = __webpack_require__(6);
	
	var _require = __webpack_require__(334);
	
	var getters = _require.getters;
	
	var _require2 = __webpack_require__(227);
	
	var closeSelectNodeDialog = _require2.closeSelectNodeDialog;
	
	var NodeList = __webpack_require__(219);
	var currentSessionGetters = __webpack_require__(68);
	var nodeGetters = __webpack_require__(50);
	var $ = __webpack_require__(18);
	
	var SelectNodeDialog = React.createClass({
	  displayName: 'SelectNodeDialog',
	
	  mixins: [reactor.ReactMixin],
	
	  getDataBindings: function getDataBindings() {
	    return {
	      dialogs: getters.dialogs
	    };
	  },
	
	  render: function render() {
	    return this.state.dialogs.isSelectNodeDialogOpen ? React.createElement(Dialog, null) : null;
	  }
	});
	
	var Dialog = React.createClass({
	  displayName: 'Dialog',
	
	  onLoginClick: function onLoginClick(serverId) {
	    if (SelectNodeDialog.onServerChangeCallBack) {
	      SelectNodeDialog.onServerChangeCallBack({ serverId: serverId });
	    }
	
	    closeSelectNodeDialog();
	  },
	
	  componentWillUnmount: function componentWillUnmount() {
	    $('.modal').modal('hide');
	  },
	
	  componentDidMount: function componentDidMount() {
	    $('.modal').modal('show');
	  },
	
	  render: function render() {
	    var activeSession = reactor.evaluate(currentSessionGetters.currentSession) || {};
	    var nodeRecords = reactor.evaluate(nodeGetters.nodeListView);
	    var logins = [activeSession.login];
	
	    return React.createElement(
	      'div',
	      { className: 'modal fade grv-dialog-select-node', tabIndex: -1, role: 'dialog' },
	      React.createElement(
	        'div',
	        { className: 'modal-dialog' },
	        React.createElement(
	          'div',
	          { className: 'modal-content' },
	          React.createElement('div', { className: 'modal-header' }),
	          React.createElement(
	            'div',
	            { className: 'modal-body' },
	            React.createElement(NodeList, { nodeRecords: nodeRecords, logins: logins, onLoginClick: this.onLoginClick })
	          ),
	          React.createElement(
	            'div',
	            { className: 'modal-footer' },
	            React.createElement(
	              'button',
	              { onClick: closeSelectNodeDialog, type: 'button', className: 'btn btn-primary' },
	              'Close'
	            )
	          )
	        )
	      )
	    );
	  }
	});
	
	SelectNodeDialog.onServerChangeCallBack = function () {};
	
	module.exports = SelectNodeDialog;
	
	/* REACT HOT LOADER */ }).call(this); } finally { if (false) { (function () { var foundReactClasses = module.hot.data && module.hot.data.foundReactClasses || false; if (module.exports && module.makeHot) { var makeExportsHot = require("/home/akontsevoy/go/src/github.com/gravitational/teleport/web/node_modules/react-hot-loader/makeExportsHot.js"); if (makeExportsHot(module, require("react"))) { foundReactClasses = true; } var shouldAcceptModule = true && foundReactClasses; if (shouldAcceptModule) { module.hot.accept(function (err) { if (err) { console.error("Cannot not apply hot update to " + "selectNodeDialog.jsx" + ": " + err.message); } }); } } module.hot.dispose(function (data) { data.makeHot = module.makeHot; data.foundReactClasses = foundReactClasses; }); })(); } }

/***/ },
/* 326 */
/***/ function(module, exports, __webpack_require__) {

	/* REACT HOT LOADER */ if (false) { (function () { var ReactHotAPI = require("/home/akontsevoy/go/src/github.com/gravitational/teleport/web/node_modules/react-hot-api/modules/index.js"), RootInstanceProvider = require("/home/akontsevoy/go/src/github.com/gravitational/teleport/web/node_modules/react-hot-loader/RootInstanceProvider.js"), ReactMount = require("react/lib/ReactMount"), React = require("react"); module.makeHot = module.hot.data ? module.hot.data.makeHot : ReactHotAPI(function () { return RootInstanceProvider.getRootInstances(ReactMount); }, React); })(); } try { (function () {
	
	/*
	Copyright 2015 Gravitational, Inc.
	
	Licensed under the Apache License, Version 2.0 (the "License");
	you may not use this file except in compliance with the License.
	You may obtain a copy of the License at
	
	    http://www.apache.org/licenses/LICENSE-2.0
	
	Unless required by applicable law or agreed to in writing, software
	distributed under the License is distributed on an "AS IS" BASIS,
	WITHOUT WARRANTIES OR CONDITIONS OF ANY KIND, either express or implied.
	See the License for the specific language governing permissions and
	limitations under the License.
	*/
	
	'use strict';
	
	var React = __webpack_require__(2);
	
	var _require = __webpack_require__(49);
	
	var Table = _require.Table;
	var Column = _require.Column;
	var Cell = _require.Cell;
	var TextCell = _require.TextCell;
	var EmptyIndicator = _require.EmptyIndicator;
	
	var _require2 = __webpack_require__(220);
	
	var ButtonCell = _require2.ButtonCell;
	var UsersCell = _require2.UsersCell;
	var NodeCell = _require2.NodeCell;
	var DateCreatedCell = _require2.DateCreatedCell;
	
	var ActiveSessionList = React.createClass({
	  displayName: 'ActiveSessionList',
	
	  render: function render() {
	    var data = this.props.data.filter(function (item) {
	      return item.active;
	    });
	    return React.createElement(
	      'div',
	      { className: 'grv-sessions-active' },
	      React.createElement(
	        'div',
	        { className: 'grv-header' },
	        React.createElement(
	          'h1',
	          null,
	          ' Active Sessions '
	        )
	      ),
	      React.createElement(
	        'div',
	        { className: 'grv-content' },
	        data.length === 0 ? React.createElement(EmptyIndicator, { text: 'You have no active sessions.' }) : React.createElement(
	          'div',
	          { className: '' },
	          React.createElement(
	            Table,
	            { rowCount: data.length, className: 'table-striped' },
	            React.createElement(Column, {
	              columnKey: 'sid',
	              header: React.createElement(
	                Cell,
	                null,
	                ' Session ID '
	              ),
	              cell: React.createElement(TextCell, { data: data })
	            }),
	            React.createElement(Column, {
	              header: React.createElement(Cell, null),
	              cell: React.createElement(ButtonCell, { data: data })
	            }),
	            React.createElement(Column, {
	              header: React.createElement(
	                Cell,
	                null,
	                ' Node '
	              ),
	              cell: React.createElement(NodeCell, { data: data })
	            }),
	            React.createElement(Column, {
	              columnKey: 'created',
	              header: React.createElement(
	                Cell,
	                null,
	                ' Created '
	              ),
	              cell: React.createElement(DateCreatedCell, { data: data })
	            }),
	            React.createElement(Column, {
	              header: React.createElement(
	                Cell,
	                null,
	                ' Users '
	              ),
	              cell: React.createElement(UsersCell, { data: data })
	            })
	          )
	        )
	      )
	    );
	  }
	});
	
	module.exports = ActiveSessionList;
	
	/* REACT HOT LOADER */ }).call(this); } finally { if (false) { (function () { var foundReactClasses = module.hot.data && module.hot.data.foundReactClasses || false; if (module.exports && module.makeHot) { var makeExportsHot = require("/home/akontsevoy/go/src/github.com/gravitational/teleport/web/node_modules/react-hot-loader/makeExportsHot.js"); if (makeExportsHot(module, require("react"))) { foundReactClasses = true; } var shouldAcceptModule = true && foundReactClasses; if (shouldAcceptModule) { module.hot.accept(function (err) { if (err) { console.error("Cannot not apply hot update to " + "activeSessionList.jsx" + ": " + err.message); } }); } } module.hot.dispose(function (data) { data.makeHot = module.makeHot; data.foundReactClasses = foundReactClasses; }); })(); } }

/***/ },
/* 327 */
/***/ function(module, exports, __webpack_require__) {

	/* REACT HOT LOADER */ if (false) { (function () { var ReactHotAPI = require("/home/akontsevoy/go/src/github.com/gravitational/teleport/web/node_modules/react-hot-api/modules/index.js"), RootInstanceProvider = require("/home/akontsevoy/go/src/github.com/gravitational/teleport/web/node_modules/react-hot-loader/RootInstanceProvider.js"), ReactMount = require("react/lib/ReactMount"), React = require("react"); module.makeHot = module.hot.data ? module.hot.data.makeHot : ReactHotAPI(function () { return RootInstanceProvider.getRootInstances(ReactMount); }, React); })(); } try { (function () {
	
	/*
	Copyright 2015 Gravitational, Inc.
	
	Licensed under the Apache License, Version 2.0 (the "License");
	you may not use this file except in compliance with the License.
	You may obtain a copy of the License at
	
	    http://www.apache.org/licenses/LICENSE-2.0
	
	Unless required by applicable law or agreed to in writing, software
	distributed under the License is distributed on an "AS IS" BASIS,
	WITHOUT WARRANTIES OR CONDITIONS OF ANY KIND, either express or implied.
	See the License for the specific language governing permissions and
	limitations under the License.
	*/
	
	'use strict';
	
	var React = __webpack_require__(2);
	var reactor = __webpack_require__(6);
	
	var _require = __webpack_require__(71);
	
	var sessionsView = _require.sessionsView;
	
	var _require2 = __webpack_require__(72);
	
	var filter = _require2.filter;
	
	var StoredSessionList = __webpack_require__(328);
	var ActiveSessionList = __webpack_require__(326);
	
	var Sessions = React.createClass({
	  displayName: 'Sessions',
	
	  mixins: [reactor.ReactMixin],
	
	  getDataBindings: function getDataBindings() {
	    return {
	      data: sessionsView,
	      storedSessionsFilter: filter
	    };
	  },
	
	  render: function render() {
	    var _state = this.state;
	    var data = _state.data;
	    var storedSessionsFilter = _state.storedSessionsFilter;
	
	    return React.createElement(
	      'div',
	      { className: 'grv-sessions grv-page' },
	      React.createElement(ActiveSessionList, { data: data }),
	      React.createElement('hr', { className: 'grv-divider' }),
	      React.createElement(StoredSessionList, { data: data, filter: storedSessionsFilter })
	    );
	  }
	});
	
	module.exports = Sessions;
	
	/* REACT HOT LOADER */ }).call(this); } finally { if (false) { (function () { var foundReactClasses = module.hot.data && module.hot.data.foundReactClasses || false; if (module.exports && module.makeHot) { var makeExportsHot = require("/home/akontsevoy/go/src/github.com/gravitational/teleport/web/node_modules/react-hot-loader/makeExportsHot.js"); if (makeExportsHot(module, require("react"))) { foundReactClasses = true; } var shouldAcceptModule = true && foundReactClasses; if (shouldAcceptModule) { module.hot.accept(function (err) { if (err) { console.error("Cannot not apply hot update to " + "main.jsx" + ": " + err.message); } }); } } module.hot.dispose(function (data) { data.makeHot = module.makeHot; data.foundReactClasses = foundReactClasses; }); })(); } }

/***/ },
/* 328 */
/***/ function(module, exports, __webpack_require__) {

	/* REACT HOT LOADER */ if (false) { (function () { var ReactHotAPI = require("/home/akontsevoy/go/src/github.com/gravitational/teleport/web/node_modules/react-hot-api/modules/index.js"), RootInstanceProvider = require("/home/akontsevoy/go/src/github.com/gravitational/teleport/web/node_modules/react-hot-loader/RootInstanceProvider.js"), ReactMount = require("react/lib/ReactMount"), React = require("react"); module.makeHot = module.hot.data ? module.hot.data.makeHot : ReactHotAPI(function () { return RootInstanceProvider.getRootInstances(ReactMount); }, React); })(); } try { (function () {
	
	/*
	Copyright 2015 Gravitational, Inc.
	
	Licensed under the Apache License, Version 2.0 (the "License");
	you may not use this file except in compliance with the License.
	You may obtain a copy of the License at
	
	    http://www.apache.org/licenses/LICENSE-2.0
	
	Unless required by applicable law or agreed to in writing, software
	distributed under the License is distributed on an "AS IS" BASIS,
	WITHOUT WARRANTIES OR CONDITIONS OF ANY KIND, either express or implied.
	See the License for the specific language governing permissions and
	limitations under the License.
	*/
	
	'use strict';
	
	var React = __webpack_require__(2);
	
	var _require = __webpack_require__(345);
	
	var actions = _require.actions;
	
	var InputSearch = __webpack_require__(218);
	
	var _require2 = __webpack_require__(49);
	
	var Table = _require2.Table;
	var Column = _require2.Column;
	var Cell = _require2.Cell;
	var TextCell = _require2.TextCell;
	var SortHeaderCell = _require2.SortHeaderCell;
	var SortTypes = _require2.SortTypes;
	var EmptyIndicator = _require2.EmptyIndicator;
	
	var _require3 = __webpack_require__(220);
	
	var ButtonCell = _require3.ButtonCell;
	var SingleUserCell = _require3.SingleUserCell;
	var DateCreatedCell = _require3.DateCreatedCell;
	
	var _require4 = __webpack_require__(318);
	
	var DateRangePicker = _require4.DateRangePicker;
	
	var moment = __webpack_require__(1);
	
	var _require5 = __webpack_require__(213);
	
	var isMatch = _require5.isMatch;
	
	var _ = __webpack_require__(43);
	
	var _require6 = __webpack_require__(8);
	
	var displayDateFormat = _require6.displayDateFormat;
	
	var ArchivedSessions = React.createClass({
	  displayName: 'ArchivedSessions',
	
	  getInitialState: function getInitialState() {
	    this.searchableProps = ['serverIp', 'created', 'sid', 'login'];
	    return { filter: '', colSortDirs: { created: 'ASC' } };
	  },
	
	  componentWillMount: function componentWillMount() {
	    setTimeout(function () {
	      return actions.fetch();
	    }, 0);
	  },
	
	  componentWillUnmount: function componentWillUnmount() {
	    actions.removeStoredSessions();
	  },
	
	  onFilterChange: function onFilterChange(value) {
	    this.state.filter = value;
	    this.setState(this.state);
	  },
	
	  onSortChange: function onSortChange(columnKey, sortDir) {
	    var _state$colSortDirs;
	
	    this.state.colSortDirs = (_state$colSortDirs = {}, _state$colSortDirs[columnKey] = sortDir, _state$colSortDirs);
	    this.setState(this.state);
	  },
	
	  onRangePickerChange: function onRangePickerChange(_ref) {
	    var startDate = _ref.startDate;
	    var endDate = _ref.endDate;
	
	    actions.setTimeRange(startDate, endDate);
	  },
	
	  searchAndFilterCb: function searchAndFilterCb(targetValue, searchValue, propName) {
	    if (propName === 'created') {
	      var displayDate = moment(targetValue).format(displayDateFormat).toLocaleUpperCase();
	      return displayDate.indexOf(searchValue) !== -1;
	    }
	  },
	
	  sortAndFilter: function sortAndFilter(data) {
	    var _this = this;
	
	    var filtered = data.filter(function (obj) {
	      return isMatch(obj, _this.state.filter, {
	        searchableProps: _this.searchableProps,
	        cb: _this.searchAndFilterCb
	      });
	    });
	
	    var columnKey = Object.getOwnPropertyNames(this.state.colSortDirs)[0];
	    var sortDir = this.state.colSortDirs[columnKey];
	    var sorted = _.sortBy(filtered, columnKey);
	    if (sortDir === SortTypes.ASC) {
	      sorted = sorted.reverse();
	    }
	
	    return sorted;
	  },
	
	  render: function render() {
	    var _props$filter = this.props.filter;
	    var start = _props$filter.start;
	    var end = _props$filter.end;
	    var status = _props$filter.status;
	
	    var data = this.props.data.filter(function (item) {
	      return !item.active && moment(item.created).isBetween(start, end);
	    });
	
	    data = this.sortAndFilter(data);
	
	    return React.createElement(
	      'div',
	      { className: 'grv-sessions-stored' },
	      React.createElement(
	        'div',
	        { className: 'grv-header' },
	        React.createElement(
	          'div',
	          { className: 'grv-flex' },
	          React.createElement('div', { className: 'grv-flex-column' }),
	          React.createElement(
	            'div',
	            { className: 'grv-flex-column' },
	            React.createElement(
	              'h1',
	              null,
	              ' Archived Sessions '
	            )
	          ),
	          React.createElement(
	            'div',
	            { className: 'grv-flex-column' },
	            React.createElement(InputSearch, { value: this.filter, onChange: this.onFilterChange })
	          )
	        ),
	        React.createElement(
	          'div',
	          { className: 'grv-flex' },
	          React.createElement('div', { className: 'grv-flex-row' }),
	          React.createElement(
	            'div',
	            { className: 'grv-flex-row' },
	            React.createElement(DateRangePicker, { startDate: start, endDate: end, onChange: this.onRangePickerChange })
	          ),
	          React.createElement('div', { className: 'grv-flex-row' })
	        )
	      ),
	      React.createElement(
	        'div',
	        { className: 'grv-content' },
	        data.length === 0 && !status.isLoading ? React.createElement(EmptyIndicator, { text: 'No matching archived sessions found.' }) : React.createElement(
	          'div',
	          { className: '' },
	          React.createElement(
	            Table,
	            { rowCount: data.length, className: 'table-striped' },
	            React.createElement(Column, {
	              columnKey: 'sid',
	              header: React.createElement(
	                Cell,
	                null,
	                ' Session ID '
	              ),
	              cell: React.createElement(TextCell, { data: data })
	            }),
	            React.createElement(Column, {
	              header: React.createElement(Cell, null),
	              cell: React.createElement(ButtonCell, { data: data })
	            }),
	            React.createElement(Column, {
	              columnKey: 'created',
	              header: React.createElement(SortHeaderCell, {
	                sortDir: this.state.colSortDirs.created,
	                onSortChange: this.onSortChange,
	                title: 'Created'
	              }),
	              cell: React.createElement(DateCreatedCell, { data: data })
	            }),
	            React.createElement(Column, {
	              header: React.createElement(
	                Cell,
	                null,
	                ' User '
	              ),
	              cell: React.createElement(SingleUserCell, { data: data })
	            })
	          )
	        )
	      )
	    );
	  }
	});
	
	module.exports = ArchivedSessions;
	
	/* REACT HOT LOADER */ }).call(this); } finally { if (false) { (function () { var foundReactClasses = module.hot.data && module.hot.data.foundReactClasses || false; if (module.exports && module.makeHot) { var makeExportsHot = require("/home/akontsevoy/go/src/github.com/gravitational/teleport/web/node_modules/react-hot-loader/makeExportsHot.js"); if (makeExportsHot(module, require("react"))) { foundReactClasses = true; } var shouldAcceptModule = true && foundReactClasses; if (shouldAcceptModule) { module.hot.accept(function (err) { if (err) { console.error("Cannot not apply hot update to " + "storedSessionList.jsx" + ": " + err.message); } }); } } module.hot.dispose(function (data) { data.makeHot = module.makeHot; data.foundReactClasses = foundReactClasses; }); })(); } }

/***/ },
/* 329 */
/***/ function(module, exports, __webpack_require__) {

	/* REACT HOT LOADER */ if (false) { (function () { var ReactHotAPI = require("/home/akontsevoy/go/src/github.com/gravitational/teleport/web/node_modules/react-hot-api/modules/index.js"), RootInstanceProvider = require("/home/akontsevoy/go/src/github.com/gravitational/teleport/web/node_modules/react-hot-loader/RootInstanceProvider.js"), ReactMount = require("react/lib/ReactMount"), React = require("react"); module.makeHot = module.hot.data ? module.hot.data.makeHot : ReactHotAPI(function () { return RootInstanceProvider.getRootInstances(ReactMount); }, React); })(); } try { (function () {
	
	/*
	Copyright 2015 Gravitational, Inc.
	
	Licensed under the Apache License, Version 2.0 (the "License");
	you may not use this file except in compliance with the License.
	You may obtain a copy of the License at
	
	    http://www.apache.org/licenses/LICENSE-2.0
	
	Unless required by applicable law or agreed to in writing, software
	distributed under the License is distributed on an "AS IS" BASIS,
	WITHOUT WARRANTIES OR CONDITIONS OF ANY KIND, either express or implied.
	See the License for the specific language governing permissions and
	limitations under the License.
	*/
	
	'use strict';
	
	var React = __webpack_require__(2);
	var render = __webpack_require__(212).render;
	
	var _require = __webpack_require__(37);
	
	var Router = _require.Router;
	var Route = _require.Route;
	var Redirect = _require.Redirect;
	
	var _require2 = __webpack_require__(319);
	
	var App = _require2.App;
	var Login = _require2.Login;
	var Nodes = _require2.Nodes;
	var Sessions = _require2.Sessions;
	var NewUser = _require2.NewUser;
	var CurrentSessionHost = _require2.CurrentSessionHost;
	var MessagePage = _require2.MessagePage;
	var NotFound = _require2.NotFound;
	
	var _require3 = __webpack_require__(234);
	
	var ensureUser = _require3.ensureUser;
	
	var auth = __webpack_require__(75);
	var session = __webpack_require__(32);
	var cfg = __webpack_require__(8);
	
	__webpack_require__(335);
	
	// init session
	session.init();
	
	cfg.init(window.GRV_CONFIG);
	
	render(React.createElement(
	  Router,
	  { history: session.getHistory() },
	  React.createElement(Route, { path: cfg.routes.msgs, component: MessagePage }),
	  React.createElement(Route, { path: cfg.routes.login, component: Login }),
	  React.createElement(Route, { path: cfg.routes.logout, onEnter: auth.logout }),
	  React.createElement(Route, { path: cfg.routes.newUser, component: NewUser }),
	  React.createElement(Redirect, { from: cfg.routes.app, to: cfg.routes.nodes }),
	  React.createElement(
	    Route,
	    { path: cfg.routes.app, component: App, onEnter: ensureUser },
	    React.createElement(Route, { path: cfg.routes.nodes, component: Nodes }),
	    React.createElement(Route, { path: cfg.routes.activeSession, components: { CurrentSessionHost: CurrentSessionHost } }),
	    React.createElement(Route, { path: cfg.routes.sessions, component: Sessions })
	  ),
	  React.createElement(Route, { path: '*', component: NotFound })
	), document.getElementById("app"));
	
	/* REACT HOT LOADER */ }).call(this); } finally { if (false) { (function () { var foundReactClasses = module.hot.data && module.hot.data.foundReactClasses || false; if (module.exports && module.makeHot) { var makeExportsHot = require("/home/akontsevoy/go/src/github.com/gravitational/teleport/web/node_modules/react-hot-loader/makeExportsHot.js"); if (makeExportsHot(module, require("react"))) { foundReactClasses = true; } var shouldAcceptModule = true && foundReactClasses; if (shouldAcceptModule) { module.hot.accept(function (err) { if (err) { console.error("Cannot not apply hot update to " + "index.jsx" + ": " + err.message); } }); } } module.hot.dispose(function (data) { data.makeHot = module.makeHot; data.foundReactClasses = foundReactClasses; }); })(); } }

/***/ },
/* 330 */
/***/ function(module, exports, __webpack_require__) {

	/* REACT HOT LOADER */ if (false) { (function () { var ReactHotAPI = require("/home/akontsevoy/go/src/github.com/gravitational/teleport/web/node_modules/react-hot-api/modules/index.js"), RootInstanceProvider = require("/home/akontsevoy/go/src/github.com/gravitational/teleport/web/node_modules/react-hot-loader/RootInstanceProvider.js"), ReactMount = require("react/lib/ReactMount"), React = require("react"); module.makeHot = module.hot.data ? module.hot.data.makeHot : ReactHotAPI(function () { return RootInstanceProvider.getRootInstances(ReactMount); }, React); })(); } try { (function () {
	
	/*
	Copyright 2015 Gravitational, Inc.
	
	Licensed under the Apache License, Version 2.0 (the "License");
	you may not use this file except in compliance with the License.
	You may obtain a copy of the License at
	
	    http://www.apache.org/licenses/LICENSE-2.0
	
	Unless required by applicable law or agreed to in writing, software
	distributed under the License is distributed on an "AS IS" BASIS,
	WITHOUT WARRANTIES OR CONDITIONS OF ANY KIND, either express or implied.
	See the License for the specific language governing permissions and
	limitations under the License.
	*/
	
	'use strict';
	
	exports.__esModule = true;
	var reactor = __webpack_require__(6);
	
	var _require = __webpack_require__(70);
	
	var fetchActiveSessions = _require.fetchActiveSessions;
	
	var _require2 = __webpack_require__(336);
	
	var fetchNodes = _require2.fetchNodes;
	
	var $ = __webpack_require__(18);
	
	var _require3 = __webpack_require__(221);
	
	var TLPT_APP_INIT = _require3.TLPT_APP_INIT;
	var TLPT_APP_FAILED = _require3.TLPT_APP_FAILED;
	var TLPT_APP_READY = _require3.TLPT_APP_READY;
	
	var actions = {
	
	  initApp: function initApp() {
	    reactor.dispatch(TLPT_APP_INIT);
	    actions.fetchNodesAndSessions().done(function () {
	      return reactor.dispatch(TLPT_APP_READY);
	    }).fail(function () {
	      return reactor.dispatch(TLPT_APP_FAILED);
	    });
	  },
	
	  fetchNodesAndSessions: function fetchNodesAndSessions() {
	    return $.when(fetchNodes(), fetchActiveSessions());
	  }
	};
	
	exports['default'] = actions;
	module.exports = exports['default'];

	/* REACT HOT LOADER */ }).call(this); } finally { if (false) { (function () { var foundReactClasses = module.hot.data && module.hot.data.foundReactClasses || false; if (module.exports && module.makeHot) { var makeExportsHot = require("/home/akontsevoy/go/src/github.com/gravitational/teleport/web/node_modules/react-hot-loader/makeExportsHot.js"); if (makeExportsHot(module, require("react"))) { foundReactClasses = true; } var shouldAcceptModule = true && foundReactClasses; if (shouldAcceptModule) { module.hot.accept(function (err) { if (err) { console.error("Cannot not apply hot update to " + "actions.js" + ": " + err.message); } }); } } module.hot.dispose(function (data) { data.makeHot = module.makeHot; data.foundReactClasses = foundReactClasses; }); })(); } }

/***/ },
/* 331 */
/***/ function(module, exports, __webpack_require__) {

	/* REACT HOT LOADER */ if (false) { (function () { var ReactHotAPI = require("/home/akontsevoy/go/src/github.com/gravitational/teleport/web/node_modules/react-hot-api/modules/index.js"), RootInstanceProvider = require("/home/akontsevoy/go/src/github.com/gravitational/teleport/web/node_modules/react-hot-loader/RootInstanceProvider.js"), ReactMount = require("react/lib/ReactMount"), React = require("react"); module.makeHot = module.hot.data ? module.hot.data.makeHot : ReactHotAPI(function () { return RootInstanceProvider.getRootInstances(ReactMount); }, React); })(); } try { (function () {
	
	/*
	Copyright 2015 Gravitational, Inc.
	
	Licensed under the Apache License, Version 2.0 (the "License");
	you may not use this file except in compliance with the License.
	You may obtain a copy of the License at
	
	    http://www.apache.org/licenses/LICENSE-2.0
	
	Unless required by applicable law or agreed to in writing, software
	distributed under the License is distributed on an "AS IS" BASIS,
	WITHOUT WARRANTIES OR CONDITIONS OF ANY KIND, either express or implied.
	See the License for the specific language governing permissions and
	limitations under the License.
	*/
	
	'use strict';
	
	exports.__esModule = true;
	var appState = [['tlpt'], function (app) {
	  return app.toJS();
	}];
	
	exports['default'] = {
	  appState: appState
	};
	module.exports = exports['default'];

	/* REACT HOT LOADER */ }).call(this); } finally { if (false) { (function () { var foundReactClasses = module.hot.data && module.hot.data.foundReactClasses || false; if (module.exports && module.makeHot) { var makeExportsHot = require("/home/akontsevoy/go/src/github.com/gravitational/teleport/web/node_modules/react-hot-loader/makeExportsHot.js"); if (makeExportsHot(module, require("react"))) { foundReactClasses = true; } var shouldAcceptModule = true && foundReactClasses; if (shouldAcceptModule) { module.hot.accept(function (err) { if (err) { console.error("Cannot not apply hot update to " + "getters.js" + ": " + err.message); } }); } } module.hot.dispose(function (data) { data.makeHot = module.makeHot; data.foundReactClasses = foundReactClasses; }); })(); } }

/***/ },
/* 332 */
/***/ function(module, exports, __webpack_require__) {

	/* REACT HOT LOADER */ if (false) { (function () { var ReactHotAPI = require("/home/akontsevoy/go/src/github.com/gravitational/teleport/web/node_modules/react-hot-api/modules/index.js"), RootInstanceProvider = require("/home/akontsevoy/go/src/github.com/gravitational/teleport/web/node_modules/react-hot-loader/RootInstanceProvider.js"), ReactMount = require("react/lib/ReactMount"), React = require("react"); module.makeHot = module.hot.data ? module.hot.data.makeHot : ReactHotAPI(function () { return RootInstanceProvider.getRootInstances(ReactMount); }, React); })(); } try { (function () {
	
	/*
	Copyright 2015 Gravitational, Inc.
	
	Licensed under the Apache License, Version 2.0 (the "License");
	you may not use this file except in compliance with the License.
	You may obtain a copy of the License at
	
	    http://www.apache.org/licenses/LICENSE-2.0
	
	Unless required by applicable law or agreed to in writing, software
	distributed under the License is distributed on an "AS IS" BASIS,
	WITHOUT WARRANTIES OR CONDITIONS OF ANY KIND, either express or implied.
	See the License for the specific language governing permissions and
	limitations under the License.
	*/
	'use strict';
	
	module.exports.getters = __webpack_require__(331);
	module.exports.actions = __webpack_require__(330);
	module.exports.appStore = __webpack_require__(222);
	
	/* REACT HOT LOADER */ }).call(this); } finally { if (false) { (function () { var foundReactClasses = module.hot.data && module.hot.data.foundReactClasses || false; if (module.exports && module.makeHot) { var makeExportsHot = require("/home/akontsevoy/go/src/github.com/gravitational/teleport/web/node_modules/react-hot-loader/makeExportsHot.js"); if (makeExportsHot(module, require("react"))) { foundReactClasses = true; } var shouldAcceptModule = true && foundReactClasses; if (shouldAcceptModule) { module.hot.accept(function (err) { if (err) { console.error("Cannot not apply hot update to " + "index.js" + ": " + err.message); } }); } } module.hot.dispose(function (data) { data.makeHot = module.makeHot; data.foundReactClasses = foundReactClasses; }); })(); } }

/***/ },
/* 333 */
/***/ function(module, exports, __webpack_require__) {

	/* REACT HOT LOADER */ if (false) { (function () { var ReactHotAPI = require("/home/akontsevoy/go/src/github.com/gravitational/teleport/web/node_modules/react-hot-api/modules/index.js"), RootInstanceProvider = require("/home/akontsevoy/go/src/github.com/gravitational/teleport/web/node_modules/react-hot-loader/RootInstanceProvider.js"), ReactMount = require("react/lib/ReactMount"), React = require("react"); module.makeHot = module.hot.data ? module.hot.data.makeHot : ReactHotAPI(function () { return RootInstanceProvider.getRootInstances(ReactMount); }, React); })(); } try { (function () {
	
	/*
	Copyright 2015 Gravitational, Inc.
	
	Licensed under the Apache License, Version 2.0 (the "License");
	you may not use this file except in compliance with the License.
	You may obtain a copy of the License at
	
	    http://www.apache.org/licenses/LICENSE-2.0
	
	Unless required by applicable law or agreed to in writing, software
	distributed under the License is distributed on an "AS IS" BASIS,
	WITHOUT WARRANTIES OR CONDITIONS OF ANY KIND, either express or implied.
	See the License for the specific language governing permissions and
	limitations under the License.
	*/
	
	'use strict';
	
	exports.__esModule = true;
	var dialogs = [['tlpt_dialogs'], function (state) {
	  return state.toJS();
	}];
	
	exports['default'] = {
	  dialogs: dialogs
	};
	module.exports = exports['default'];

	/* REACT HOT LOADER */ }).call(this); } finally { if (false) { (function () { var foundReactClasses = module.hot.data && module.hot.data.foundReactClasses || false; if (module.exports && module.makeHot) { var makeExportsHot = require("/home/akontsevoy/go/src/github.com/gravitational/teleport/web/node_modules/react-hot-loader/makeExportsHot.js"); if (makeExportsHot(module, require("react"))) { foundReactClasses = true; } var shouldAcceptModule = true && foundReactClasses; if (shouldAcceptModule) { module.hot.accept(function (err) { if (err) { console.error("Cannot not apply hot update to " + "getters.js" + ": " + err.message); } }); } } module.hot.dispose(function (data) { data.makeHot = module.makeHot; data.foundReactClasses = foundReactClasses; }); })(); } }

/***/ },
/* 334 */
/***/ function(module, exports, __webpack_require__) {

	/* REACT HOT LOADER */ if (false) { (function () { var ReactHotAPI = require("/home/akontsevoy/go/src/github.com/gravitational/teleport/web/node_modules/react-hot-api/modules/index.js"), RootInstanceProvider = require("/home/akontsevoy/go/src/github.com/gravitational/teleport/web/node_modules/react-hot-loader/RootInstanceProvider.js"), ReactMount = require("react/lib/ReactMount"), React = require("react"); module.makeHot = module.hot.data ? module.hot.data.makeHot : ReactHotAPI(function () { return RootInstanceProvider.getRootInstances(ReactMount); }, React); })(); } try { (function () {
	
	/*
	Copyright 2015 Gravitational, Inc.
	
	Licensed under the Apache License, Version 2.0 (the "License");
	you may not use this file except in compliance with the License.
	You may obtain a copy of the License at
	
	    http://www.apache.org/licenses/LICENSE-2.0
	
	Unless required by applicable law or agreed to in writing, software
	distributed under the License is distributed on an "AS IS" BASIS,
	WITHOUT WARRANTIES OR CONDITIONS OF ANY KIND, either express or implied.
	See the License for the specific language governing permissions and
	limitations under the License.
	*/
	
	'use strict';
	
	module.exports.getters = __webpack_require__(333);
	module.exports.actions = __webpack_require__(227);
	module.exports.dialogStore = __webpack_require__(228);
	
	/* REACT HOT LOADER */ }).call(this); } finally { if (false) { (function () { var foundReactClasses = module.hot.data && module.hot.data.foundReactClasses || false; if (module.exports && module.makeHot) { var makeExportsHot = require("/home/akontsevoy/go/src/github.com/gravitational/teleport/web/node_modules/react-hot-loader/makeExportsHot.js"); if (makeExportsHot(module, require("react"))) { foundReactClasses = true; } var shouldAcceptModule = true && foundReactClasses; if (shouldAcceptModule) { module.hot.accept(function (err) { if (err) { console.error("Cannot not apply hot update to " + "index.js" + ": " + err.message); } }); } } module.hot.dispose(function (data) { data.makeHot = module.makeHot; data.foundReactClasses = foundReactClasses; }); })(); } }

/***/ },
/* 335 */
/***/ function(module, exports, __webpack_require__) {

	/* REACT HOT LOADER */ if (false) { (function () { var ReactHotAPI = require("/home/akontsevoy/go/src/github.com/gravitational/teleport/web/node_modules/react-hot-api/modules/index.js"), RootInstanceProvider = require("/home/akontsevoy/go/src/github.com/gravitational/teleport/web/node_modules/react-hot-loader/RootInstanceProvider.js"), ReactMount = require("react/lib/ReactMount"), React = require("react"); module.makeHot = module.hot.data ? module.hot.data.makeHot : ReactHotAPI(function () { return RootInstanceProvider.getRootInstances(ReactMount); }, React); })(); } try { (function () {
	
	/*
	Copyright 2015 Gravitational, Inc.
	
	Licensed under the Apache License, Version 2.0 (the "License");
	you may not use this file except in compliance with the License.
	You may obtain a copy of the License at
	
	    http://www.apache.org/licenses/LICENSE-2.0
	
	Unless required by applicable law or agreed to in writing, software
	distributed under the License is distributed on an "AS IS" BASIS,
	WITHOUT WARRANTIES OR CONDITIONS OF ANY KIND, either express or implied.
	See the License for the specific language governing permissions and
	limitations under the License.
	*/
	
	'use strict';
	
	var reactor = __webpack_require__(6);
	reactor.registerStores({
	  'tlpt': __webpack_require__(222),
	  'tlpt_dialogs': __webpack_require__(228),
	  'tlpt_current_session': __webpack_require__(224),
	  'tlpt_user': __webpack_require__(236),
	  'tlpt_user_invite': __webpack_require__(347),
	  'tlpt_nodes': __webpack_require__(337),
	  'tlpt_rest_api': __webpack_require__(342),
	  'tlpt_sessions': __webpack_require__(343),
	  'tlpt_stored_sessions_filter': __webpack_require__(346),
	  'tlpt_notifications': __webpack_require__(339)
	});
	
	/* REACT HOT LOADER */ }).call(this); } finally { if (false) { (function () { var foundReactClasses = module.hot.data && module.hot.data.foundReactClasses || false; if (module.exports && module.makeHot) { var makeExportsHot = require("/home/akontsevoy/go/src/github.com/gravitational/teleport/web/node_modules/react-hot-loader/makeExportsHot.js"); if (makeExportsHot(module, require("react"))) { foundReactClasses = true; } var shouldAcceptModule = true && foundReactClasses; if (shouldAcceptModule) { module.hot.accept(function (err) { if (err) { console.error("Cannot not apply hot update to " + "index.js" + ": " + err.message); } }); } } module.hot.dispose(function (data) { data.makeHot = module.makeHot; data.foundReactClasses = foundReactClasses; }); })(); } }

/***/ },
/* 336 */
/***/ function(module, exports, __webpack_require__) {

	/* REACT HOT LOADER */ if (false) { (function () { var ReactHotAPI = require("/home/akontsevoy/go/src/github.com/gravitational/teleport/web/node_modules/react-hot-api/modules/index.js"), RootInstanceProvider = require("/home/akontsevoy/go/src/github.com/gravitational/teleport/web/node_modules/react-hot-loader/RootInstanceProvider.js"), ReactMount = require("react/lib/ReactMount"), React = require("react"); module.makeHot = module.hot.data ? module.hot.data.makeHot : ReactHotAPI(function () { return RootInstanceProvider.getRootInstances(ReactMount); }, React); })(); } try { (function () {
	
	/*
	Copyright 2015 Gravitational, Inc.
	
	Licensed under the Apache License, Version 2.0 (the "License");
	you may not use this file except in compliance with the License.
	You may obtain a copy of the License at
	
	    http://www.apache.org/licenses/LICENSE-2.0
	
	Unless required by applicable law or agreed to in writing, software
	distributed under the License is distributed on an "AS IS" BASIS,
	WITHOUT WARRANTIES OR CONDITIONS OF ANY KIND, either express or implied.
	See the License for the specific language governing permissions and
	limitations under the License.
	*/
	
	'use strict';
	
	exports.__esModule = true;
	var reactor = __webpack_require__(6);
	
	var _require = __webpack_require__(229);
	
	var TLPT_NODES_RECEIVE = _require.TLPT_NODES_RECEIVE;
	
	var api = __webpack_require__(24);
	var cfg = __webpack_require__(8);
	
	var _require2 = __webpack_require__(51);
	
	var showError = _require2.showError;
	
	var logger = __webpack_require__(23).create('Modules/Nodes');
	
	exports['default'] = {
	  fetchNodes: function fetchNodes() {
	    api.get(cfg.api.nodesPath).done(function () {
	      var data = arguments.length <= 0 || arguments[0] === undefined ? [] : arguments[0];
	
	      var nodeArray = data.nodes.map(function (item) {
	        return item.node;
	      });
	      reactor.dispatch(TLPT_NODES_RECEIVE, nodeArray);
	    }).fail(function (err) {
	      showError('Unable to retrieve list of nodes');
	      logger.error('fetchNodes', err);
	    });
	  }
	};
	module.exports = exports['default'];

	/* REACT HOT LOADER */ }).call(this); } finally { if (false) { (function () { var foundReactClasses = module.hot.data && module.hot.data.foundReactClasses || false; if (module.exports && module.makeHot) { var makeExportsHot = require("/home/akontsevoy/go/src/github.com/gravitational/teleport/web/node_modules/react-hot-loader/makeExportsHot.js"); if (makeExportsHot(module, require("react"))) { foundReactClasses = true; } var shouldAcceptModule = true && foundReactClasses; if (shouldAcceptModule) { module.hot.accept(function (err) { if (err) { console.error("Cannot not apply hot update to " + "actions.js" + ": " + err.message); } }); } } module.hot.dispose(function (data) { data.makeHot = module.makeHot; data.foundReactClasses = foundReactClasses; }); })(); } }

/***/ },
/* 337 */
/***/ function(module, exports, __webpack_require__) {

	/* REACT HOT LOADER */ if (false) { (function () { var ReactHotAPI = require("/home/akontsevoy/go/src/github.com/gravitational/teleport/web/node_modules/react-hot-api/modules/index.js"), RootInstanceProvider = require("/home/akontsevoy/go/src/github.com/gravitational/teleport/web/node_modules/react-hot-loader/RootInstanceProvider.js"), ReactMount = require("react/lib/ReactMount"), React = require("react"); module.makeHot = module.hot.data ? module.hot.data.makeHot : ReactHotAPI(function () { return RootInstanceProvider.getRootInstances(ReactMount); }, React); })(); } try { (function () {
	
	/*
	Copyright 2015 Gravitational, Inc.
	
	Licensed under the Apache License, Version 2.0 (the "License");
	you may not use this file except in compliance with the License.
	You may obtain a copy of the License at
	
	    http://www.apache.org/licenses/LICENSE-2.0
	
	Unless required by applicable law or agreed to in writing, software
	distributed under the License is distributed on an "AS IS" BASIS,
	WITHOUT WARRANTIES OR CONDITIONS OF ANY KIND, either express or implied.
	See the License for the specific language governing permissions and
	limitations under the License.
	*/
	
	'use strict';
	
	exports.__esModule = true;
	
	var _require = __webpack_require__(12);
	
	var Store = _require.Store;
	var toImmutable = _require.toImmutable;
	
	var _require2 = __webpack_require__(229);
	
	var TLPT_NODES_RECEIVE = _require2.TLPT_NODES_RECEIVE;
	exports['default'] = Store({
	  getInitialState: function getInitialState() {
	    return toImmutable([]);
	  },
	
	  initialize: function initialize() {
	    this.on(TLPT_NODES_RECEIVE, receiveNodes);
	  }
	});
	
	function receiveNodes(state, nodeArray) {
	  return toImmutable(nodeArray);
	}
	module.exports = exports['default'];

	/* REACT HOT LOADER */ }).call(this); } finally { if (false) { (function () { var foundReactClasses = module.hot.data && module.hot.data.foundReactClasses || false; if (module.exports && module.makeHot) { var makeExportsHot = require("/home/akontsevoy/go/src/github.com/gravitational/teleport/web/node_modules/react-hot-loader/makeExportsHot.js"); if (makeExportsHot(module, require("react"))) { foundReactClasses = true; } var shouldAcceptModule = true && foundReactClasses; if (shouldAcceptModule) { module.hot.accept(function (err) { if (err) { console.error("Cannot not apply hot update to " + "nodeStore.js" + ": " + err.message); } }); } } module.hot.dispose(function (data) { data.makeHot = module.makeHot; data.foundReactClasses = foundReactClasses; }); })(); } }

/***/ },
/* 338 */
/***/ function(module, exports, __webpack_require__) {

	/* REACT HOT LOADER */ if (false) { (function () { var ReactHotAPI = require("/home/akontsevoy/go/src/github.com/gravitational/teleport/web/node_modules/react-hot-api/modules/index.js"), RootInstanceProvider = require("/home/akontsevoy/go/src/github.com/gravitational/teleport/web/node_modules/react-hot-loader/RootInstanceProvider.js"), ReactMount = require("react/lib/ReactMount"), React = require("react"); module.makeHot = module.hot.data ? module.hot.data.makeHot : ReactHotAPI(function () { return RootInstanceProvider.getRootInstances(ReactMount); }, React); })(); } try { (function () {
	
	/*
	Copyright 2015 Gravitational, Inc.
	
	Licensed under the Apache License, Version 2.0 (the "License");
	you may not use this file except in compliance with the License.
	You may obtain a copy of the License at
	
	    http://www.apache.org/licenses/LICENSE-2.0
	
	Unless required by applicable law or agreed to in writing, software
	distributed under the License is distributed on an "AS IS" BASIS,
	WITHOUT WARRANTIES OR CONDITIONS OF ANY KIND, either express or implied.
	See the License for the specific language governing permissions and
	limitations under the License.
	*/
	
	'use strict';
	
	exports.__esModule = true;
	var lastMessage = [['tlpt_notifications'], function (notifications) {
	    return notifications.last();
	}];
	exports.lastMessage = lastMessage;

	/* REACT HOT LOADER */ }).call(this); } finally { if (false) { (function () { var foundReactClasses = module.hot.data && module.hot.data.foundReactClasses || false; if (module.exports && module.makeHot) { var makeExportsHot = require("/home/akontsevoy/go/src/github.com/gravitational/teleport/web/node_modules/react-hot-loader/makeExportsHot.js"); if (makeExportsHot(module, require("react"))) { foundReactClasses = true; } var shouldAcceptModule = true && foundReactClasses; if (shouldAcceptModule) { module.hot.accept(function (err) { if (err) { console.error("Cannot not apply hot update to " + "getters.js" + ": " + err.message); } }); } } module.hot.dispose(function (data) { data.makeHot = module.makeHot; data.foundReactClasses = foundReactClasses; }); })(); } }

/***/ },
/* 339 */
/***/ function(module, exports, __webpack_require__) {

	/* REACT HOT LOADER */ if (false) { (function () { var ReactHotAPI = require("/home/akontsevoy/go/src/github.com/gravitational/teleport/web/node_modules/react-hot-api/modules/index.js"), RootInstanceProvider = require("/home/akontsevoy/go/src/github.com/gravitational/teleport/web/node_modules/react-hot-loader/RootInstanceProvider.js"), ReactMount = require("react/lib/ReactMount"), React = require("react"); module.makeHot = module.hot.data ? module.hot.data.makeHot : ReactHotAPI(function () { return RootInstanceProvider.getRootInstances(ReactMount); }, React); })(); } try { (function () {
	
	/*
	Copyright 2015 Gravitational, Inc.
	
	Licensed under the Apache License, Version 2.0 (the "License");
	you may not use this file except in compliance with the License.
	You may obtain a copy of the License at
	
	    http://www.apache.org/licenses/LICENSE-2.0
	
	Unless required by applicable law or agreed to in writing, software
	distributed under the License is distributed on an "AS IS" BASIS,
	WITHOUT WARRANTIES OR CONDITIONS OF ANY KIND, either express or implied.
	See the License for the specific language governing permissions and
	limitations under the License.
	*/
	
	'use strict';
	
	exports.__esModule = true;
	
	var _nuclearJs = __webpack_require__(12);
	
	var _actionTypes = __webpack_require__(230);
	
	exports['default'] = _nuclearJs.Store({
	  getInitialState: function getInitialState() {
	    return new _nuclearJs.Immutable.OrderedMap();
	  },
	
	  initialize: function initialize() {
	    this.on(_actionTypes.TLPT_NOTIFICATIONS_ADD, addNotification);
	  }
	});
	
	function addNotification(state, message) {
	  return state.set(state.size, message);
	}
	module.exports = exports['default'];

	/* REACT HOT LOADER */ }).call(this); } finally { if (false) { (function () { var foundReactClasses = module.hot.data && module.hot.data.foundReactClasses || false; if (module.exports && module.makeHot) { var makeExportsHot = require("/home/akontsevoy/go/src/github.com/gravitational/teleport/web/node_modules/react-hot-loader/makeExportsHot.js"); if (makeExportsHot(module, require("react"))) { foundReactClasses = true; } var shouldAcceptModule = true && foundReactClasses; if (shouldAcceptModule) { module.hot.accept(function (err) { if (err) { console.error("Cannot not apply hot update to " + "notificationStore.js" + ": " + err.message); } }); } } module.hot.dispose(function (data) { data.makeHot = module.makeHot; data.foundReactClasses = foundReactClasses; }); })(); } }

/***/ },
/* 340 */
/***/ function(module, exports, __webpack_require__) {

	/* REACT HOT LOADER */ if (false) { (function () { var ReactHotAPI = require("/home/akontsevoy/go/src/github.com/gravitational/teleport/web/node_modules/react-hot-api/modules/index.js"), RootInstanceProvider = require("/home/akontsevoy/go/src/github.com/gravitational/teleport/web/node_modules/react-hot-loader/RootInstanceProvider.js"), ReactMount = require("react/lib/ReactMount"), React = require("react"); module.makeHot = module.hot.data ? module.hot.data.makeHot : ReactHotAPI(function () { return RootInstanceProvider.getRootInstances(ReactMount); }, React); })(); } try { (function () {
	
	/*
	Copyright 2015 Gravitational, Inc.
	
	Licensed under the Apache License, Version 2.0 (the "License");
	you may not use this file except in compliance with the License.
	You may obtain a copy of the License at
	
	    http://www.apache.org/licenses/LICENSE-2.0
	
	Unless required by applicable law or agreed to in writing, software
	distributed under the License is distributed on an "AS IS" BASIS,
	WITHOUT WARRANTIES OR CONDITIONS OF ANY KIND, either express or implied.
	See the License for the specific language governing permissions and
	limitations under the License.
	*/
	
	'use strict';
	
	exports.__esModule = true;
	var reactor = __webpack_require__(6);
	
	var _require = __webpack_require__(231);
	
	var TLPT_REST_API_START = _require.TLPT_REST_API_START;
	var TLPT_REST_API_SUCCESS = _require.TLPT_REST_API_SUCCESS;
	var TLPT_REST_API_FAIL = _require.TLPT_REST_API_FAIL;
	exports['default'] = {
	
	  start: function start(reqType) {
	    reactor.dispatch(TLPT_REST_API_START, { type: reqType });
	  },
	
	  fail: function fail(reqType, message) {
	    reactor.dispatch(TLPT_REST_API_FAIL, { type: reqType, message: message });
	  },
	
	  success: function success(reqType) {
	    reactor.dispatch(TLPT_REST_API_SUCCESS, { type: reqType });
	  }
	
	};
	module.exports = exports['default'];

	/* REACT HOT LOADER */ }).call(this); } finally { if (false) { (function () { var foundReactClasses = module.hot.data && module.hot.data.foundReactClasses || false; if (module.exports && module.makeHot) { var makeExportsHot = require("/home/akontsevoy/go/src/github.com/gravitational/teleport/web/node_modules/react-hot-loader/makeExportsHot.js"); if (makeExportsHot(module, require("react"))) { foundReactClasses = true; } var shouldAcceptModule = true && foundReactClasses; if (shouldAcceptModule) { module.hot.accept(function (err) { if (err) { console.error("Cannot not apply hot update to " + "actions.js" + ": " + err.message); } }); } } module.hot.dispose(function (data) { data.makeHot = module.makeHot; data.foundReactClasses = foundReactClasses; }); })(); } }

/***/ },
/* 341 */
/***/ function(module, exports, __webpack_require__) {

	/* REACT HOT LOADER */ if (false) { (function () { var ReactHotAPI = require("/home/akontsevoy/go/src/github.com/gravitational/teleport/web/node_modules/react-hot-api/modules/index.js"), RootInstanceProvider = require("/home/akontsevoy/go/src/github.com/gravitational/teleport/web/node_modules/react-hot-loader/RootInstanceProvider.js"), ReactMount = require("react/lib/ReactMount"), React = require("react"); module.makeHot = module.hot.data ? module.hot.data.makeHot : ReactHotAPI(function () { return RootInstanceProvider.getRootInstances(ReactMount); }, React); })(); } try { (function () {
	
	/*
	Copyright 2015 Gravitational, Inc.
	
	Licensed under the Apache License, Version 2.0 (the "License");
	you may not use this file except in compliance with the License.
	You may obtain a copy of the License at
	
	    http://www.apache.org/licenses/LICENSE-2.0
	
	Unless required by applicable law or agreed to in writing, software
	distributed under the License is distributed on an "AS IS" BASIS,
	WITHOUT WARRANTIES OR CONDITIONS OF ANY KIND, either express or implied.
	See the License for the specific language governing permissions and
	limitations under the License.
	*/
	
	'use strict';
	
	exports.__esModule = true;
	var defaultObj = {
	  isProcessing: false,
	  isError: false,
	  isSuccess: false,
	  message: ''
	};
	
	var requestStatus = function requestStatus(reqType) {
	  return [['tlpt_rest_api', reqType], function (attemp) {
	    return attemp ? attemp.toJS() : defaultObj;
	  }];
	};
	
	exports['default'] = { requestStatus: requestStatus };
	module.exports = exports['default'];

	/* REACT HOT LOADER */ }).call(this); } finally { if (false) { (function () { var foundReactClasses = module.hot.data && module.hot.data.foundReactClasses || false; if (module.exports && module.makeHot) { var makeExportsHot = require("/home/akontsevoy/go/src/github.com/gravitational/teleport/web/node_modules/react-hot-loader/makeExportsHot.js"); if (makeExportsHot(module, require("react"))) { foundReactClasses = true; } var shouldAcceptModule = true && foundReactClasses; if (shouldAcceptModule) { module.hot.accept(function (err) { if (err) { console.error("Cannot not apply hot update to " + "getters.js" + ": " + err.message); } }); } } module.hot.dispose(function (data) { data.makeHot = module.makeHot; data.foundReactClasses = foundReactClasses; }); })(); } }

/***/ },
/* 342 */
/***/ function(module, exports, __webpack_require__) {

	/* REACT HOT LOADER */ if (false) { (function () { var ReactHotAPI = require("/home/akontsevoy/go/src/github.com/gravitational/teleport/web/node_modules/react-hot-api/modules/index.js"), RootInstanceProvider = require("/home/akontsevoy/go/src/github.com/gravitational/teleport/web/node_modules/react-hot-loader/RootInstanceProvider.js"), ReactMount = require("react/lib/ReactMount"), React = require("react"); module.makeHot = module.hot.data ? module.hot.data.makeHot : ReactHotAPI(function () { return RootInstanceProvider.getRootInstances(ReactMount); }, React); })(); } try { (function () {
	
	/*
	Copyright 2015 Gravitational, Inc.
	
	Licensed under the Apache License, Version 2.0 (the "License");
	you may not use this file except in compliance with the License.
	You may obtain a copy of the License at
	
	    http://www.apache.org/licenses/LICENSE-2.0
	
	Unless required by applicable law or agreed to in writing, software
	distributed under the License is distributed on an "AS IS" BASIS,
	WITHOUT WARRANTIES OR CONDITIONS OF ANY KIND, either express or implied.
	See the License for the specific language governing permissions and
	limitations under the License.
	*/
	
	'use strict';
	
	exports.__esModule = true;
	
	var _require = __webpack_require__(12);
	
	var Store = _require.Store;
	var toImmutable = _require.toImmutable;
	
	var _require2 = __webpack_require__(231);
	
	var TLPT_REST_API_START = _require2.TLPT_REST_API_START;
	var TLPT_REST_API_SUCCESS = _require2.TLPT_REST_API_SUCCESS;
	var TLPT_REST_API_FAIL = _require2.TLPT_REST_API_FAIL;
	exports['default'] = Store({
	  getInitialState: function getInitialState() {
	    return toImmutable({});
	  },
	
	  initialize: function initialize() {
	    this.on(TLPT_REST_API_START, start);
	    this.on(TLPT_REST_API_FAIL, fail);
	    this.on(TLPT_REST_API_SUCCESS, success);
	  }
	});
	
	function start(state, request) {
	  return state.set(request.type, toImmutable({ isProcessing: true }));
	}
	
	function fail(state, request) {
	  return state.set(request.type, toImmutable({ isFailed: true, message: request.message }));
	}
	
	function success(state, request) {
	  return state.set(request.type, toImmutable({ isSuccess: true }));
	}
	module.exports = exports['default'];

	/* REACT HOT LOADER */ }).call(this); } finally { if (false) { (function () { var foundReactClasses = module.hot.data && module.hot.data.foundReactClasses || false; if (module.exports && module.makeHot) { var makeExportsHot = require("/home/akontsevoy/go/src/github.com/gravitational/teleport/web/node_modules/react-hot-loader/makeExportsHot.js"); if (makeExportsHot(module, require("react"))) { foundReactClasses = true; } var shouldAcceptModule = true && foundReactClasses; if (shouldAcceptModule) { module.hot.accept(function (err) { if (err) { console.error("Cannot not apply hot update to " + "restApiStore.js" + ": " + err.message); } }); } } module.hot.dispose(function (data) { data.makeHot = module.makeHot; data.foundReactClasses = foundReactClasses; }); })(); } }

/***/ },
/* 343 */
/***/ function(module, exports, __webpack_require__) {

	/* REACT HOT LOADER */ if (false) { (function () { var ReactHotAPI = require("/home/akontsevoy/go/src/github.com/gravitational/teleport/web/node_modules/react-hot-api/modules/index.js"), RootInstanceProvider = require("/home/akontsevoy/go/src/github.com/gravitational/teleport/web/node_modules/react-hot-loader/RootInstanceProvider.js"), ReactMount = require("react/lib/ReactMount"), React = require("react"); module.makeHot = module.hot.data ? module.hot.data.makeHot : ReactHotAPI(function () { return RootInstanceProvider.getRootInstances(ReactMount); }, React); })(); } try { (function () {
	
	/*
	Copyright 2015 Gravitational, Inc.
	
	Licensed under the Apache License, Version 2.0 (the "License");
	you may not use this file except in compliance with the License.
	You may obtain a copy of the License at
	
	    http://www.apache.org/licenses/LICENSE-2.0
	
	Unless required by applicable law or agreed to in writing, software
	distributed under the License is distributed on an "AS IS" BASIS,
	WITHOUT WARRANTIES OR CONDITIONS OF ANY KIND, either express or implied.
	See the License for the specific language governing permissions and
	limitations under the License.
	*/
	
	'use strict';
	
	exports.__esModule = true;
	
	var _require = __webpack_require__(12);
	
	var Store = _require.Store;
	var toImmutable = _require.toImmutable;
	
	var _require2 = __webpack_require__(69);
	
	var TLPT_SESSINS_RECEIVE = _require2.TLPT_SESSINS_RECEIVE;
	var TLPT_SESSINS_UPDATE = _require2.TLPT_SESSINS_UPDATE;
	var TLPT_SESSINS_REMOVE_STORED = _require2.TLPT_SESSINS_REMOVE_STORED;
	var TLPT_SESSINS_UPDATE_WITH_EVENTS = _require2.TLPT_SESSINS_UPDATE_WITH_EVENTS;
	exports['default'] = Store({
	  getInitialState: function getInitialState() {
	    return toImmutable({});
	  },
	
	  initialize: function initialize() {
	    this.on(TLPT_SESSINS_UPDATE_WITH_EVENTS, updateSessionWithEvents);
	    this.on(TLPT_SESSINS_RECEIVE, receiveSessions);
	    this.on(TLPT_SESSINS_UPDATE, updateSession);
	    this.on(TLPT_SESSINS_REMOVE_STORED, removeStoredSessions);
	  }
	});
	
	function removeStoredSessions(state) {
	  return state.withMutations(function (state) {
	    state.valueSeq().forEach(function (item) {
	      if (item.get('active') !== true) {
	        state.remove(item.get('id'));
	      }
	    });
	  });
	}
	
	function updateSessionWithEvents(state, events) {
	  return state.withMutations(function (state) {
	    events.forEach(function (item) {
	      if (item.event !== 'session.start' && item.event !== 'session.end') {
	        return;
	      }
	
	      if (state.getIn([item.sid, 'active']) === true) {
	        return;
	      }
	
	      // check if record already exists
	      var session = state.get(item.sid);
	      if (!session) {
	        session = { id: item.sid };
	      } else {
	        session = session.toJS();
	      }
	
	      session.login = item.user;
	
	      if (item.event === 'session.start') {
	        session.created = item.time;
	      }
	
	      if (item.event === 'session.end') {
	        session.last_active = item.time;
	      }
	
	      state.set(session.id, toImmutable(session));
	    });
	  });
	}
	
	function updateSession(state, json) {
	  return state.set(json.id, toImmutable(json));
	}
	
	function receiveSessions(state, jsonArray) {
	  jsonArray = jsonArray || [];
	
	  return state.withMutations(function (state) {
	    jsonArray.forEach(function (item) {
	      item.isActive = true;
	      item.created = new Date(item.created);
	      item.last_active = new Date(item.last_active);
	      state.set(item.id, toImmutable(item));
	    });
	  });
	}
	module.exports = exports['default'];

	/* REACT HOT LOADER */ }).call(this); } finally { if (false) { (function () { var foundReactClasses = module.hot.data && module.hot.data.foundReactClasses || false; if (module.exports && module.makeHot) { var makeExportsHot = require("/home/akontsevoy/go/src/github.com/gravitational/teleport/web/node_modules/react-hot-loader/makeExportsHot.js"); if (makeExportsHot(module, require("react"))) { foundReactClasses = true; } var shouldAcceptModule = true && foundReactClasses; if (shouldAcceptModule) { module.hot.accept(function (err) { if (err) { console.error("Cannot not apply hot update to " + "sessionStore.js" + ": " + err.message); } }); } } module.hot.dispose(function (data) { data.makeHot = module.makeHot; data.foundReactClasses = foundReactClasses; }); })(); } }

/***/ },
/* 344 */
/***/ function(module, exports, __webpack_require__) {

	/* REACT HOT LOADER */ if (false) { (function () { var ReactHotAPI = require("/home/akontsevoy/go/src/github.com/gravitational/teleport/web/node_modules/react-hot-api/modules/index.js"), RootInstanceProvider = require("/home/akontsevoy/go/src/github.com/gravitational/teleport/web/node_modules/react-hot-loader/RootInstanceProvider.js"), ReactMount = require("react/lib/ReactMount"), React = require("react"); module.makeHot = module.hot.data ? module.hot.data.makeHot : ReactHotAPI(function () { return RootInstanceProvider.getRootInstances(ReactMount); }, React); })(); } try { (function () {
	
	/*
	Copyright 2015 Gravitational, Inc.
	
	Licensed under the Apache License, Version 2.0 (the "License");
	you may not use this file except in compliance with the License.
	You may obtain a copy of the License at
	
	    http://www.apache.org/licenses/LICENSE-2.0
	
	Unless required by applicable law or agreed to in writing, software
	distributed under the License is distributed on an "AS IS" BASIS,
	WITHOUT WARRANTIES OR CONDITIONS OF ANY KIND, either express or implied.
	See the License for the specific language governing permissions and
	limitations under the License.
	*/
	
	'use strict';
	
	exports.__esModule = true;
	var reactor = __webpack_require__(6);
	
	var _require = __webpack_require__(72);
	
	var filter = _require.filter;
	
	var _require2 = __webpack_require__(70);
	
	var fetchSiteEvents = _require2.fetchSiteEvents;
	
	var _require3 = __webpack_require__(51);
	
	var showError = _require3.showError;
	
	var logger = __webpack_require__(23).create('Modules/Sessions');
	
	var _require4 = __webpack_require__(233);
	
	var TLPT_STORED_SESSINS_FILTER_SET_RANGE = _require4.TLPT_STORED_SESSINS_FILTER_SET_RANGE;
	var TLPT_STORED_SESSINS_FILTER_SET_STATUS = _require4.TLPT_STORED_SESSINS_FILTER_SET_STATUS;
	
	var _require5 = __webpack_require__(69);
	
	var TLPT_SESSINS_REMOVE_STORED = _require5.TLPT_SESSINS_REMOVE_STORED;
	
	var actions = {
	
	  fetch: function fetch() {
	    var _reactor$evaluate = reactor.evaluate(filter);
	
	    var start = _reactor$evaluate.start;
	    var end = _reactor$evaluate.end;
	
	    _fetch(start, end);
	  },
	
	  removeStoredSessions: function removeStoredSessions() {
	    reactor.dispatch(TLPT_SESSINS_REMOVE_STORED);
	  },
	
	  setTimeRange: function setTimeRange(start, end) {
	    reactor.batch(function () {
	      reactor.dispatch(TLPT_STORED_SESSINS_FILTER_SET_RANGE, { start: start, end: end });
	      reactor.dispatch(TLPT_SESSINS_REMOVE_STORED);
	      _fetch(start, end);
	    });
	  }
	};
	
	function _fetch(start, end) {
	  var status = {
	    hasMore: false,
	    isLoading: true
	  };
	
	  reactor.dispatch(TLPT_STORED_SESSINS_FILTER_SET_STATUS, status);
	
	  return fetchSiteEvents(start, end).done(function () {
	    reactor.dispatch(TLPT_STORED_SESSINS_FILTER_SET_STATUS, { isLoading: false });
	  }).fail(function (err) {
	    showError('Unable to retrieve list of sessions for a given time range');
	    logger.error('fetching filtered set of sessions', err);
	  });
	}
	
	exports['default'] = actions;
	module.exports = exports['default'];

	/* REACT HOT LOADER */ }).call(this); } finally { if (false) { (function () { var foundReactClasses = module.hot.data && module.hot.data.foundReactClasses || false; if (module.exports && module.makeHot) { var makeExportsHot = require("/home/akontsevoy/go/src/github.com/gravitational/teleport/web/node_modules/react-hot-loader/makeExportsHot.js"); if (makeExportsHot(module, require("react"))) { foundReactClasses = true; } var shouldAcceptModule = true && foundReactClasses; if (shouldAcceptModule) { module.hot.accept(function (err) { if (err) { console.error("Cannot not apply hot update to " + "actions.js" + ": " + err.message); } }); } } module.hot.dispose(function (data) { data.makeHot = module.makeHot; data.foundReactClasses = foundReactClasses; }); })(); } }

/***/ },
/* 345 */
/***/ function(module, exports, __webpack_require__) {

	/* REACT HOT LOADER */ if (false) { (function () { var ReactHotAPI = require("/home/akontsevoy/go/src/github.com/gravitational/teleport/web/node_modules/react-hot-api/modules/index.js"), RootInstanceProvider = require("/home/akontsevoy/go/src/github.com/gravitational/teleport/web/node_modules/react-hot-loader/RootInstanceProvider.js"), ReactMount = require("react/lib/ReactMount"), React = require("react"); module.makeHot = module.hot.data ? module.hot.data.makeHot : ReactHotAPI(function () { return RootInstanceProvider.getRootInstances(ReactMount); }, React); })(); } try { (function () {
	
	/*
	Copyright 2015 Gravitational, Inc.
	
	Licensed under the Apache License, Version 2.0 (the "License");
	you may not use this file except in compliance with the License.
	You may obtain a copy of the License at
	
	    http://www.apache.org/licenses/LICENSE-2.0
	
	Unless required by applicable law or agreed to in writing, software
	distributed under the License is distributed on an "AS IS" BASIS,
	WITHOUT WARRANTIES OR CONDITIONS OF ANY KIND, either express or implied.
	See the License for the specific language governing permissions and
	limitations under the License.
	*/
	'use strict';
	
	module.exports.getters = __webpack_require__(72);
	module.exports.actions = __webpack_require__(344);
	
	/* REACT HOT LOADER */ }).call(this); } finally { if (false) { (function () { var foundReactClasses = module.hot.data && module.hot.data.foundReactClasses || false; if (module.exports && module.makeHot) { var makeExportsHot = require("/home/akontsevoy/go/src/github.com/gravitational/teleport/web/node_modules/react-hot-loader/makeExportsHot.js"); if (makeExportsHot(module, require("react"))) { foundReactClasses = true; } var shouldAcceptModule = true && foundReactClasses; if (shouldAcceptModule) { module.hot.accept(function (err) { if (err) { console.error("Cannot not apply hot update to " + "index.js" + ": " + err.message); } }); } } module.hot.dispose(function (data) { data.makeHot = module.makeHot; data.foundReactClasses = foundReactClasses; }); })(); } }

/***/ },
/* 346 */
/***/ function(module, exports, __webpack_require__) {

	/* REACT HOT LOADER */ if (false) { (function () { var ReactHotAPI = require("/home/akontsevoy/go/src/github.com/gravitational/teleport/web/node_modules/react-hot-api/modules/index.js"), RootInstanceProvider = require("/home/akontsevoy/go/src/github.com/gravitational/teleport/web/node_modules/react-hot-loader/RootInstanceProvider.js"), ReactMount = require("react/lib/ReactMount"), React = require("react"); module.makeHot = module.hot.data ? module.hot.data.makeHot : ReactHotAPI(function () { return RootInstanceProvider.getRootInstances(ReactMount); }, React); })(); } try { (function () {
	
	/*
	Copyright 2015 Gravitational, Inc.
	
	Licensed under the Apache License, Version 2.0 (the "License");
	you may not use this file except in compliance with the License.
	You may obtain a copy of the License at
	
	    http://www.apache.org/licenses/LICENSE-2.0
	
	Unless required by applicable law or agreed to in writing, software
	distributed under the License is distributed on an "AS IS" BASIS,
	WITHOUT WARRANTIES OR CONDITIONS OF ANY KIND, either express or implied.
	See the License for the specific language governing permissions and
	limitations under the License.
	*/
	
	'use strict';
	
	exports.__esModule = true;
	
	var _require = __webpack_require__(12);
	
	var Store = _require.Store;
	var toImmutable = _require.toImmutable;
	
	var moment = __webpack_require__(1);
	
	var _require2 = __webpack_require__(233);
	
	var TLPT_STORED_SESSINS_FILTER_SET_RANGE = _require2.TLPT_STORED_SESSINS_FILTER_SET_RANGE;
	var TLPT_STORED_SESSINS_FILTER_SET_STATUS = _require2.TLPT_STORED_SESSINS_FILTER_SET_STATUS;
	exports['default'] = Store({
	  getInitialState: function getInitialState() {
	
	    var end = moment(new Date()).endOf('day').toDate();
	    var start = moment(end).subtract(3, 'day').startOf('day').toDate();
	    var state = {
	      start: start,
	      end: end,
	      status: {
	        isLoading: false,
	        hasMore: false
	      }
	    };
	
	    return toImmutable(state);
	  },
	
	  initialize: function initialize() {
	    this.on(TLPT_STORED_SESSINS_FILTER_SET_RANGE, setRange);
	    this.on(TLPT_STORED_SESSINS_FILTER_SET_STATUS, setStatus);
	  }
	});
	
	function setStatus(state, status) {
	  return state.mergeIn(['status'], status);
	}
	
	function setRange(state, newState) {
	  return state.merge(newState);
	}
	module.exports = exports['default'];

	/* REACT HOT LOADER */ }).call(this); } finally { if (false) { (function () { var foundReactClasses = module.hot.data && module.hot.data.foundReactClasses || false; if (module.exports && module.makeHot) { var makeExportsHot = require("/home/akontsevoy/go/src/github.com/gravitational/teleport/web/node_modules/react-hot-loader/makeExportsHot.js"); if (makeExportsHot(module, require("react"))) { foundReactClasses = true; } var shouldAcceptModule = true && foundReactClasses; if (shouldAcceptModule) { module.hot.accept(function (err) { if (err) { console.error("Cannot not apply hot update to " + "storedSessionFilterStore.js" + ": " + err.message); } }); } } module.hot.dispose(function (data) { data.makeHot = module.makeHot; data.foundReactClasses = foundReactClasses; }); })(); } }

/***/ },
/* 347 */
/***/ function(module, exports, __webpack_require__) {

	/* REACT HOT LOADER */ if (false) { (function () { var ReactHotAPI = require("/home/akontsevoy/go/src/github.com/gravitational/teleport/web/node_modules/react-hot-api/modules/index.js"), RootInstanceProvider = require("/home/akontsevoy/go/src/github.com/gravitational/teleport/web/node_modules/react-hot-loader/RootInstanceProvider.js"), ReactMount = require("react/lib/ReactMount"), React = require("react"); module.makeHot = module.hot.data ? module.hot.data.makeHot : ReactHotAPI(function () { return RootInstanceProvider.getRootInstances(ReactMount); }, React); })(); } try { (function () {
	
	/*
	Copyright 2015 Gravitational, Inc.
	
	Licensed under the Apache License, Version 2.0 (the "License");
	you may not use this file except in compliance with the License.
	You may obtain a copy of the License at
	
	    http://www.apache.org/licenses/LICENSE-2.0
	
	Unless required by applicable law or agreed to in writing, software
	distributed under the License is distributed on an "AS IS" BASIS,
	WITHOUT WARRANTIES OR CONDITIONS OF ANY KIND, either express or implied.
	See the License for the specific language governing permissions and
	limitations under the License.
	*/
	
	'use strict';
	
	exports.__esModule = true;
	
	var _require = __webpack_require__(12);
	
	var Store = _require.Store;
	var toImmutable = _require.toImmutable;
	
	var _require2 = __webpack_require__(73);
	
	var TLPT_RECEIVE_USER_INVITE = _require2.TLPT_RECEIVE_USER_INVITE;
	exports['default'] = Store({
	  getInitialState: function getInitialState() {
	    return toImmutable(null);
	  },
	
	  initialize: function initialize() {
	    this.on(TLPT_RECEIVE_USER_INVITE, receiveInvite);
	  }
	});
	
	function receiveInvite(state, invite) {
	  return toImmutable(invite);
	}
	module.exports = exports['default'];

	/* REACT HOT LOADER */ }).call(this); } finally { if (false) { (function () { var foundReactClasses = module.hot.data && module.hot.data.foundReactClasses || false; if (module.exports && module.makeHot) { var makeExportsHot = require("/home/akontsevoy/go/src/github.com/gravitational/teleport/web/node_modules/react-hot-loader/makeExportsHot.js"); if (makeExportsHot(module, require("react"))) { foundReactClasses = true; } var shouldAcceptModule = true && foundReactClasses; if (shouldAcceptModule) { module.hot.accept(function (err) { if (err) { console.error("Cannot not apply hot update to " + "userInviteStore.js" + ": " + err.message); } }); } } module.hot.dispose(function (data) { data.makeHot = module.makeHot; data.foundReactClasses = foundReactClasses; }); })(); } }

/***/ },
/* 348 */
/***/ function(module, exports, __webpack_require__) {

	/* REACT HOT LOADER */ if (false) { (function () { var ReactHotAPI = require("/home/akontsevoy/go/src/github.com/gravitational/teleport/web/node_modules/react-hot-api/modules/index.js"), RootInstanceProvider = require("/home/akontsevoy/go/src/github.com/gravitational/teleport/web/node_modules/react-hot-loader/RootInstanceProvider.js"), ReactMount = require("react/lib/ReactMount"), React = require("react"); module.makeHot = module.hot.data ? module.hot.data.makeHot : ReactHotAPI(function () { return RootInstanceProvider.getRootInstances(ReactMount); }, React); })(); } try { (function () {
	
	/*
	Copyright 2015 Gravitational, Inc.
	
	Licensed under the Apache License, Version 2.0 (the "License");
	you may not use this file except in compliance with the License.
	You may obtain a copy of the License at
	
	    http://www.apache.org/licenses/LICENSE-2.0
	
	Unless required by applicable law or agreed to in writing, software
	distributed under the License is distributed on an "AS IS" BASIS,
	WITHOUT WARRANTIES OR CONDITIONS OF ANY KIND, either express or implied.
	See the License for the specific language governing permissions and
	limitations under the License.
	*/
	
	'use strict';
	
	var api = __webpack_require__(24);
	var cfg = __webpack_require__(8);
	
	var apiUtils = {
	  filterSessions: function filterSessions(_ref) {
	    var start = _ref.start;
	    var end = _ref.end;
	    var sid = _ref.sid;
	    var limit = _ref.limit;
	    var _ref$order = _ref.order;
	    var order = _ref$order === undefined ? -1 : _ref$order;
	
	    var params = {
	      start: start.toISOString(),
	      end: end,
	      order: order,
	      limit: limit
	    };
	
	    if (sid) {
	      params.session_id = sid;
	    }
	
	    return api.get(cfg.api.getFetchSessionsUrl(params));
	  }
	};
	
	module.exports = apiUtils;
	
	/* REACT HOT LOADER */ }).call(this); } finally { if (false) { (function () { var foundReactClasses = module.hot.data && module.hot.data.foundReactClasses || false; if (module.exports && module.makeHot) { var makeExportsHot = require("/home/akontsevoy/go/src/github.com/gravitational/teleport/web/node_modules/react-hot-loader/makeExportsHot.js"); if (makeExportsHot(module, require("react"))) { foundReactClasses = true; } var shouldAcceptModule = true && foundReactClasses; if (shouldAcceptModule) { module.hot.accept(function (err) { if (err) { console.error("Cannot not apply hot update to " + "apiUtils.js" + ": " + err.message); } }); } } module.hot.dispose(function (data) { data.makeHot = module.makeHot; data.foundReactClasses = foundReactClasses; }); })(); } }

/***/ },
/* 349 */,
/* 350 */,
/* 351 */,
/* 352 */,
/* 353 */,
/* 354 */,
/* 355 */,
/* 356 */,
/* 357 */,
/* 358 */,
/* 359 */,
/* 360 */,
/* 361 */,
/* 362 */,
/* 363 */,
/* 364 */,
/* 365 */,
/* 366 */,
/* 367 */,
/* 368 */,
/* 369 */,
/* 370 */,
/* 371 */,
/* 372 */,
/* 373 */,
/* 374 */,
/* 375 */,
/* 376 */,
/* 377 */,
/* 378 */,
/* 379 */,
/* 380 */,
/* 381 */,
/* 382 */,
/* 383 */,
/* 384 */
/***/ function(module, exports, __webpack_require__) {

	/**
	 * Copyright 2013-2015, Facebook, Inc.
	 * All rights reserved.
	 *
	 * This source code is licensed under the BSD-style license found in the
	 * LICENSE file in the root directory of this source tree. An additional grant
	 * of patent rights can be found in the PATENTS file in the same directory.
	 *
	 * @typechecks
	 * @providesModule ReactCSSTransitionGroup
	 */
	
	'use strict';
	
	var React = __webpack_require__(40);
	
	var assign = __webpack_require__(4);
	
	var ReactTransitionGroup = __webpack_require__(271);
	var ReactCSSTransitionGroupChild = __webpack_require__(385);
	
	function createTransitionTimeoutPropValidator(transitionType) {
	  var timeoutPropName = 'transition' + transitionType + 'Timeout';
	  var enabledPropName = 'transition' + transitionType;
	
	  return function (props) {
	    // If the transition is enabled
	    if (props[enabledPropName]) {
	      // If no timeout duration is provided
	      if (props[timeoutPropName] == null) {
	        return new Error(timeoutPropName + ' wasn\'t supplied to ReactCSSTransitionGroup: ' + 'this can cause unreliable animations and won\'t be supported in ' + 'a future version of React. See ' + 'https://fb.me/react-animation-transition-group-timeout for more ' + 'information.');
	
	        // If the duration isn't a number
	      } else if (typeof props[timeoutPropName] !== 'number') {
	          return new Error(timeoutPropName + ' must be a number (in milliseconds)');
	        }
	    }
	  };
	}
	
	var ReactCSSTransitionGroup = React.createClass({
	  displayName: 'ReactCSSTransitionGroup',
	
	  propTypes: {
	    transitionName: ReactCSSTransitionGroupChild.propTypes.name,
	
	    transitionAppear: React.PropTypes.bool,
	    transitionEnter: React.PropTypes.bool,
	    transitionLeave: React.PropTypes.bool,
	    transitionAppearTimeout: createTransitionTimeoutPropValidator('Appear'),
	    transitionEnterTimeout: createTransitionTimeoutPropValidator('Enter'),
	    transitionLeaveTimeout: createTransitionTimeoutPropValidator('Leave')
	  },
	
	  getDefaultProps: function () {
	    return {
	      transitionAppear: false,
	      transitionEnter: true,
	      transitionLeave: true
	    };
	  },
	
	  _wrapChild: function (child) {
	    // We need to provide this childFactory so that
	    // ReactCSSTransitionGroupChild can receive updates to name, enter, and
	    // leave while it is leaving.
	    return React.createElement(ReactCSSTransitionGroupChild, {
	      name: this.props.transitionName,
	      appear: this.props.transitionAppear,
	      enter: this.props.transitionEnter,
	      leave: this.props.transitionLeave,
	      appearTimeout: this.props.transitionAppearTimeout,
	      enterTimeout: this.props.transitionEnterTimeout,
	      leaveTimeout: this.props.transitionLeaveTimeout
	    }, child);
	  },
	
	  render: function () {
	    return React.createElement(ReactTransitionGroup, assign({}, this.props, { childFactory: this._wrapChild }));
	  }
	});
	
	module.exports = ReactCSSTransitionGroup;

/***/ },
/* 385 */
/***/ function(module, exports, __webpack_require__) {

	/**
	 * Copyright 2013-2015, Facebook, Inc.
	 * All rights reserved.
	 *
	 * This source code is licensed under the BSD-style license found in the
	 * LICENSE file in the root directory of this source tree. An additional grant
	 * of patent rights can be found in the PATENTS file in the same directory.
	 *
	 * @typechecks
	 * @providesModule ReactCSSTransitionGroupChild
	 */
	
	'use strict';
	
	var React = __webpack_require__(40);
	var ReactDOM = __webpack_require__(53);
	
	var CSSCore = __webpack_require__(285);
	var ReactTransitionEvents = __webpack_require__(270);
	
	var onlyChild = __webpack_require__(278);
	
	// We don't remove the element from the DOM until we receive an animationend or
	// transitionend event. If the user screws up and forgets to add an animation
	// their node will be stuck in the DOM forever, so we detect if an animation
	// does not start and if it doesn't, we just call the end listener immediately.
	var TICK = 17;
	
	var ReactCSSTransitionGroupChild = React.createClass({
	  displayName: 'ReactCSSTransitionGroupChild',
	
	  propTypes: {
	    name: React.PropTypes.oneOfType([React.PropTypes.string, React.PropTypes.shape({
	      enter: React.PropTypes.string,
	      leave: React.PropTypes.string,
	      active: React.PropTypes.string
	    }), React.PropTypes.shape({
	      enter: React.PropTypes.string,
	      enterActive: React.PropTypes.string,
	      leave: React.PropTypes.string,
	      leaveActive: React.PropTypes.string,
	      appear: React.PropTypes.string,
	      appearActive: React.PropTypes.string
	    })]).isRequired,
	
	    // Once we require timeouts to be specified, we can remove the
	    // boolean flags (appear etc.) and just accept a number
	    // or a bool for the timeout flags (appearTimeout etc.)
	    appear: React.PropTypes.bool,
	    enter: React.PropTypes.bool,
	    leave: React.PropTypes.bool,
	    appearTimeout: React.PropTypes.number,
	    enterTimeout: React.PropTypes.number,
	    leaveTimeout: React.PropTypes.number
	  },
	
	  transition: function (animationType, finishCallback, userSpecifiedDelay) {
	    var node = ReactDOM.findDOMNode(this);
	
	    if (!node) {
	      if (finishCallback) {
	        finishCallback();
	      }
	      return;
	    }
	
	    var className = this.props.name[animationType] || this.props.name + '-' + animationType;
	    var activeClassName = this.props.name[animationType + 'Active'] || className + '-active';
	    var timeout = null;
	
	    var endListener = function (e) {
	      if (e && e.target !== node) {
	        return;
	      }
	
	      clearTimeout(timeout);
	
	      CSSCore.removeClass(node, className);
	      CSSCore.removeClass(node, activeClassName);
	
	      ReactTransitionEvents.removeEndEventListener(node, endListener);
	
	      // Usually this optional callback is used for informing an owner of
	      // a leave animation and telling it to remove the child.
	      if (finishCallback) {
	        finishCallback();
	      }
	    };
	
	    CSSCore.addClass(node, className);
	
	    // Need to do this to actually trigger a transition.
	    this.queueClass(activeClassName);
	
	    // If the user specified a timeout delay.
	    if (userSpecifiedDelay) {
	      // Clean-up the animation after the specified delay
	      timeout = setTimeout(endListener, userSpecifiedDelay);
	      this.transitionTimeouts.push(timeout);
	    } else {
	      // DEPRECATED: this listener will be removed in a future version of react
	      ReactTransitionEvents.addEndEventListener(node, endListener);
	    }
	  },
	
	  queueClass: function (className) {
	    this.classNameQueue.push(className);
	
	    if (!this.timeout) {
	      this.timeout = setTimeout(this.flushClassNameQueue, TICK);
	    }
	  },
	
	  flushClassNameQueue: function () {
	    if (this.isMounted()) {
	      this.classNameQueue.forEach(CSSCore.addClass.bind(CSSCore, ReactDOM.findDOMNode(this)));
	    }
	    this.classNameQueue.length = 0;
	    this.timeout = null;
	  },
	
	  componentWillMount: function () {
	    this.classNameQueue = [];
	    this.transitionTimeouts = [];
	  },
	
	  componentWillUnmount: function () {
	    if (this.timeout) {
	      clearTimeout(this.timeout);
	    }
	    this.transitionTimeouts.forEach(function (timeout) {
	      clearTimeout(timeout);
	    });
	  },
	
	  componentWillAppear: function (done) {
	    if (this.props.appear) {
	      this.transition('appear', done, this.props.appearTimeout);
	    } else {
	      done();
	    }
	  },
	
	  componentWillEnter: function (done) {
	    if (this.props.enter) {
	      this.transition('enter', done, this.props.enterTimeout);
	    } else {
	      done();
	    }
	  },
	
	  componentWillLeave: function (done) {
	    if (this.props.leave) {
	      this.transition('leave', done, this.props.leaveTimeout);
	    } else {
	      done();
	    }
	  },
	
	  render: function () {
	    return onlyChild(this.props.children);
	  }
	});
	
	module.exports = ReactCSSTransitionGroupChild;

/***/ },
/* 386 */,
/* 387 */,
/* 388 */,
/* 389 */,
/* 390 */,
/* 391 */,
/* 392 */,
/* 393 */,
/* 394 */,
/* 395 */,
/* 396 */,
/* 397 */,
/* 398 */,
/* 399 */,
/* 400 */,
/* 401 */,
/* 402 */,
/* 403 */,
/* 404 */,
/* 405 */,
/* 406 */,
/* 407 */,
/* 408 */,
/* 409 */,
/* 410 */,
/* 411 */,
/* 412 */,
/* 413 */,
/* 414 */,
/* 415 */,
/* 416 */,
/* 417 */,
/* 418 */,
/* 419 */,
/* 420 */,
/* 421 */,
/* 422 */,
/* 423 */,
/* 424 */,
/* 425 */,
/* 426 */,
/* 427 */,
/* 428 */,
/* 429 */,
/* 430 */,
/* 431 */,
/* 432 */
/***/ function(module, exports) {

	(function(host) {
	
	  var properties = {
	    browser: [
	      [/msie ([\.\_\d]+)/, "ie"],
	      [/trident\/.*?rv:([\.\_\d]+)/, "ie"],
	      [/firefox\/([\.\_\d]+)/, "firefox"],
	      [/chrome\/([\.\_\d]+)/, "chrome"],
	      [/version\/([\.\_\d]+).*?safari/, "safari"],
	      [/mobile safari ([\.\_\d]+)/, "safari"],
	      [/android.*?version\/([\.\_\d]+).*?safari/, "com.android.browser"],
	      [/crios\/([\.\_\d]+).*?safari/, "chrome"],
	      [/opera/, "opera"],
	      [/opera\/([\.\_\d]+)/, "opera"],
	      [/opera ([\.\_\d]+)/, "opera"],
	      [/opera mini.*?version\/([\.\_\d]+)/, "opera.mini"],
	      [/opios\/([a-z\.\_\d]+)/, "opera"],
	      [/blackberry/, "blackberry"],
	      [/blackberry.*?version\/([\.\_\d]+)/, "blackberry"],
	      [/bb\d+.*?version\/([\.\_\d]+)/, "blackberry"],
	      [/rim.*?version\/([\.\_\d]+)/, "blackberry"],
	      [/iceweasel\/([\.\_\d]+)/, "iceweasel"],
	      [/edge\/([\.\d]+)/, "edge"]
	    ],
	    os: [
	      [/linux ()([a-z\.\_\d]+)/, "linux"],
	      [/mac os x/, "macos"],
	      [/mac os x.*?([\.\_\d]+)/, "macos"],
	      [/os ([\.\_\d]+) like mac os/, "ios"],
	      [/openbsd ()([a-z\.\_\d]+)/, "openbsd"],
	      [/android/, "android"],
	      [/android ([a-z\.\_\d]+);/, "android"],
	      [/mozilla\/[a-z\.\_\d]+ \((?:mobile)|(?:tablet)/, "firefoxos"],
	      [/windows\s*(?:nt)?\s*([\.\_\d]+)/, "windows"],
	      [/windows phone.*?([\.\_\d]+)/, "windows.phone"],
	      [/windows mobile/, "windows.mobile"],
	      [/blackberry/, "blackberryos"],
	      [/bb\d+/, "blackberryos"],
	      [/rim.*?os\s*([\.\_\d]+)/, "blackberryos"]
	    ],
	    device: [
	      [/ipad/, "ipad"],
	      [/iphone/, "iphone"],
	      [/lumia/, "lumia"],
	      [/htc/, "htc"],
	      [/nexus/, "nexus"],
	      [/galaxy nexus/, "galaxy.nexus"],
	      [/nokia/, "nokia"],
	      [/ gt\-/, "galaxy"],
	      [/ sm\-/, "galaxy"],
	      [/xbox/, "xbox"],
	      [/(?:bb\d+)|(?:blackberry)|(?: rim )/, "blackberry"]
	    ]
	  };
	
	  var UNKNOWN = "Unknown";
	
	  var propertyNames = Object.keys(properties);
	
	  function Sniffr() {
	    var self = this;
	
	    propertyNames.forEach(function(propertyName) {
	      self[propertyName] = {
	        name: UNKNOWN,
	        version: [],
	        versionString: UNKNOWN
	      };
	    });
	  }
	
	  function determineProperty(self, propertyName, userAgent) {
	    properties[propertyName].forEach(function(propertyMatcher) {
	      var propertyRegex = propertyMatcher[0];
	      var propertyValue = propertyMatcher[1];
	
	      var match = userAgent.match(propertyRegex);
	
	      if (match) {
	        self[propertyName].name = propertyValue;
	
	        if (match[2]) {
	          self[propertyName].versionString = match[2];
	          self[propertyName].version = [];
	        } else if (match[1]) {
	          self[propertyName].versionString = match[1].replace(/_/g, ".");
	          self[propertyName].version = parseVersion(match[1]);
	        } else {
	          self[propertyName].versionString = UNKNOWN;
	          self[propertyName].version = [];
	        }
	      }
	    });
	  }
	
	  function parseVersion(versionString) {
	    return versionString.split(/[\._]/).map(function(versionPart) {
	      return parseInt(versionPart);
	    });
	  }
	
	  Sniffr.prototype.sniff = function(userAgentString) {
	    var self = this;
	    var userAgent = (userAgentString || navigator.userAgent || "").toLowerCase();
	
	    propertyNames.forEach(function(propertyName) {
	      determineProperty(self, propertyName, userAgent);
	    });
	  };
	
	
	  if (typeof module !== 'undefined' && module.exports) {
	    module.exports = Sniffr;
	  } else {
	    host.Sniffr = new Sniffr();
	    host.Sniffr.sniff(navigator.userAgent);
	  }
	})(this);


/***/ },
/* 433 */,
/* 434 */,
/* 435 */,
/* 436 */,
/* 437 */
/***/ function(module, exports, __webpack_require__) {

	;
	var sprite = __webpack_require__(438);;
	var image = "<symbol viewBox=\"0 0 340 100\" id=\"grv-tlpt-logo-full\" xmlns:xlink=\"http://www.w3.org/1999/xlink\"> <g> <g id=\"grv-tlpt-logo-full_Layer_2\"> <g> <g> <path d=\"m47.671001,21.444c-7.396,0 -14.102001,3.007999 -18.960003,7.866001c-4.856998,4.856998 -7.865999,11.563 -7.865999,18.959999c0,7.396 3.008001,14.101002 7.865999,18.957996s11.564003,7.865005 18.960003,7.865005s14.102001,-3.008003 18.958996,-7.865005s7.865005,-11.561996 7.865005,-18.957996s-3.008003,-14.104 -7.865005,-18.959999c-4.857994,-4.858002 -11.562996,-7.866001 -18.958996,-7.866001zm11.386997,19.509998h-8.213997v23.180004h-6.344002v-23.180004h-8.215v-5.612h22.772999v5.612l0,0z\"/> </g> <g> <path d=\"m92.782997,63.357002c-0.098999,-0.371002 -0.320999,-0.709 -0.646996,-0.942001l-4.562004,-3.958l-4.561996,-3.957001c0.163002,-0.887001 0.267998,-1.805 0.331001,-2.736c0.063995,-0.931 0.086998,-1.874001 0.086998,-2.805c0,-0.932999 -0.022003,-1.875 -0.086998,-2.806999c-0.063004,-0.931999 -0.167999,-1.851002 -0.331001,-2.736l4.561996,-3.957001l4.562004,-3.958c0.325996,-0.232998 0.548996,-0.57 0.646996,-0.942001c0.099007,-0.372997 0.075005,-0.778999 -0.087997,-1.153c-0.931999,-2.862 -2.199997,-5.655998 -3.731003,-8.299c-1.530998,-2.641998 -3.321999,-5.132998 -5.301994,-7.390999c-0.278999,-0.326 -0.617004,-0.548 -0.978004,-0.646c-0.360001,-0.098999 -0.744995,-0.074999 -1.116997,0.087l-5.750999,2.002001l-5.749001,2.000999c-1.419998,-1.164 -2.933998,-2.211 -4.522003,-3.136999c-1.589996,-0.925001 -3.253998,-1.728001 -4.977997,-2.404001l-1.139999,-5.959l-1.140999,-5.959c-0.069,-0.373 -0.268005,-0.733 -0.547005,-1.013c-0.278999,-0.28 -0.640999,-0.478 -1.036995,-0.524c-2.980003,-0.605 -6.007004,-0.908 -9.033005,-0.908s-6.052998,0.302 -9.032997,0.908c-0.396,0.046 -0.756001,0.245001 -1.036003,0.524c-0.278999,0.279 -0.477997,0.64 -0.546997,1.013l-1.141003,5.959l-1.140999,5.960001c-1.723,0.675999 -3.410999,1.479 -5.012001,2.403999c-1.599998,0.924999 -3.112999,1.973 -4.487,3.136999l-5.75,-2.000999l-5.75,-2.001999c-0.372,-0.164001 -0.755999,-0.187 -1.116999,-0.088001c-0.361,0.1 -0.699001,0.32 -0.978001,0.646c-1.979,2.259001 -3.771,4.75 -5.302,7.392002c-1.53,2.641998 -2.799,5.436996 -3.73,8.299c-0.163,0.372997 -0.187,0.780998 -0.087001,1.151997c0.099,0.372002 0.320001,0.710003 0.646001,0.943001l4.563,3.957001l4.562,3.958c-0.163,0.884998 -0.268,1.804001 -0.331001,2.735001c-0.063999,0.931999 -0.087999,1.875 -0.087999,2.806s0.023001,1.875 0.087,2.806c0.064001,0.931999 0.168001,1.851002 0.332001,2.735001l-4.562,3.957001l-4.562,3.959c-0.325,0.231003 -0.547,0.569 -0.646,0.942001c-0.099,0.370995 -0.076,0.778999 0.087,1.150002c0.931,2.864998 2.2,5.657997 3.73,8.300995c1.531,2.642998 3.323,5.133003 5.302,7.391998c0.280001,0.325005 0.618,0.548004 0.978001,0.646004c0.361,0.099998 0.744999,0.074997 1.118,-0.087997l5.75,-2.003006l5.749998,-2.000999c1.373001,1.164001 2.886002,2.213005 4.487003,3.139c1.600998,0.924004 3.288998,1.728004 5.010998,2.401001l1.140999,5.961998l1.141003,5.959c0.07,0.372002 0.267998,0.733002 0.547001,1.014c0.278999,0.279007 0.640999,0.479004 1.035999,0.522003c1.489998,0.278 2.979,0.500999 4.480999,0.651001c1.500999,0.152 3.014999,0.232002 4.551998,0.232002s3.049004,-0.080002 4.551003,-0.232002c1.501999,-0.150002 2.990997,-0.373001 4.479996,-0.651001c0.396004,-0.044998 0.757004,-0.243996 1.037003,-0.522003c0.279999,-0.278999 0.476997,-0.641998 0.547005,-1.014l1.140999,-5.959l1.140999,-5.961998c1.723,-0.674995 3.387001,-1.477997 4.976997,-2.401001c1.588005,-0.925995 3.103004,-1.974998 4.522003,-3.139l5.75,2.000999l5.75,2.003006c0.373001,0.162994 0.756996,0.185997 1.117996,0.087997c0.360001,-0.098999 0.698006,-0.32 0.978004,-0.646004c1.978996,-2.258995 3.770996,-4.749001 5.301994,-7.391998c1.531006,-2.642998 2.800003,-5.436996 3.731003,-8.300995c0.164001,-0.368004 0.188004,-0.778008 0.087997,-1.150002zm-24.237999,5.787994c-5.348,5.349007 -12.731995,8.660004 -20.875,8.660004c-8.143997,0 -15.526997,-3.312004 -20.875,-8.660004s-8.659998,-12.730995 -8.659998,-20.874996c0,-8.144001 3.312,-15.527 8.661001,-20.875999c5.348,-5.348001 12.731998,-8.661001 20.875999,-8.661001c8.143002,0 15.525997,3.312 20.874996,8.661001c5.348,5.348999 8.661003,12.731998 8.661003,20.875999c-0.000999,8.141998 -3.314003,15.525997 -8.663002,20.874996z\"/> </g> </g> </g> <g> <path d=\"m119.773003,30.861h-13.020004v-6.841h33.599998v6.841h-13.020004v35.639999h-7.55999v-35.639999l0,0z\"/> <path d=\"m143.953003,54.620998c0.23999,2.16 1.080002,3.84 2.520004,5.039997s3.179993,1.800003 5.219986,1.800003c1.800003,0 3.309006,-0.368996 4.530014,-1.110001c1.219986,-0.738998 2.289993,-1.668999 3.209991,-2.790001l5.160004,3.900002c-1.680008,2.080002 -3.561005,3.561005 -5.639999,4.440002c-2.080002,0.878998 -4.26001,1.319 -6.540009,1.319c-2.159988,0 -4.199997,-0.359001 -6.119995,-1.080002c-1.919998,-0.720001 -3.580994,-1.738998 -4.979996,-3.059998c-1.401001,-1.320007 -2.511002,-2.910004 -3.330002,-4.771004c-0.820007,-1.858997 -1.229996,-3.929996 -1.229996,-6.209999c0,-2.278999 0.409988,-4.349998 1.229996,-6.209999c0.819,-1.859001 1.929001,-3.449001 3.330002,-4.77c1.399002,-1.32 3.059998,-2.34 4.979996,-3.061001c1.919998,-0.719997 3.960007,-1.078999 6.119995,-1.078999c2,0 3.830002,0.351002 5.490005,1.049999c1.658997,0.700001 3.080002,1.709999 4.259995,3.028999c1.180008,1.32 2.100006,2.951 2.76001,4.891003c0.659988,1.939999 0.98999,4.169998 0.98999,6.688999v1.98h-21.959991l0,0.002998zm14.759995,-5.399998c-0.041,-2.118999 -0.699997,-3.789001 -1.979996,-5.010002c-1.281006,-1.219997 -3.059998,-1.829998 -5.339996,-1.829998c-2.160004,0 -3.87001,0.620998 -5.130005,1.860001c-1.259995,1.239998 -2.031006,2.899998 -2.309998,4.979h14.759995l0,0.000999z\"/> <path d=\"m172.753006,21.141001h7.199997v45.359999h-7.199997v-45.359999l0,0z\"/> <path d=\"m193.992004,54.620998c0.23999,2.16 1.080002,3.84 2.519989,5.039997c1.440002,1.200005 3.181,1.800003 5.221008,1.800003c1.800003,0 3.309006,-0.368996 4.528992,-1.110001c1.221008,-0.738998 2.290009,-1.668999 3.211014,-2.790001l5.159988,3.900002c-1.681,2.080002 -3.560989,3.561005 -5.640991,4.440002c-2.080002,0.878998 -4.26001,1.319 -6.540009,1.319c-2.158997,0 -4.199997,-0.359001 -6.119995,-1.080002c-1.919998,-0.720001 -3.580002,-1.738998 -4.979004,-3.059998c-1.401001,-1.320007 -2.511002,-2.910004 -3.330002,-4.771004c-0.819992,-1.858997 -1.228989,-3.929996 -1.228989,-6.209999c0,-2.278999 0.408997,-4.349998 1.228989,-6.209999c0.819,-1.859001 1.929001,-3.449001 3.330002,-4.77c1.399002,-1.32 3.059998,-2.34 4.979004,-3.061001c1.919998,-0.719997 3.960999,-1.078999 6.119995,-1.078999c2,0 3.830002,0.351002 5.490005,1.049999c1.658997,0.700001 3.078995,1.709999 4.259995,3.028999c1.180008,1.32 2.100998,2.951 2.761002,4.891003c0.660004,1.939999 0.988998,4.169998 0.988998,6.688999v1.98h-21.959991l0,0.002998zm14.759995,-5.399998c-0.039993,-2.118999 -0.699005,-3.789001 -1.979004,-5.010002c-1.279999,-1.219997 -3.059998,-1.829998 -5.340988,-1.829998c-2.159012,0 -3.869003,0.620998 -5.129013,1.860001c-1.259995,1.239998 -2.030991,2.899998 -2.310989,4.979h14.759995l0,0.000999z\"/> <path d=\"m222.671997,37.701h6.839996v4.319h0.12001c1.039993,-1.758999 2.438995,-3.039001 4.199997,-3.84c1.759995,-0.799999 3.660004,-1.199001 5.699005,-1.199001c2.19899,0 4.179993,0.389999 5.939987,1.170002c1.76001,0.778999 3.260025,1.850998 4.500015,3.209999c1.239014,1.360001 2.179993,2.959999 2.820007,4.799999c0.639984,1.84 0.959991,3.82 0.959991,5.938999c0,2.121002 -0.339996,4.101002 -1.019989,5.940002c-0.682007,1.840004 -1.631012,3.440002 -2.851013,4.800003c-1.221008,1.359993 -2.690002,2.43 -4.410004,3.209999s-3.600998,1.169998 -5.639999,1.169998c-1.360001,0 -2.561005,-0.140999 -3.600006,-0.420006c-1.041,-0.279991 -1.960999,-0.639992 -2.761002,-1.079994c-0.799988,-0.439003 -1.478989,-0.909004 -2.039993,-1.410004c-0.561005,-0.499001 -1.020004,-0.988998 -1.380005,-1.469994h-0.181v17.339996h-7.19899v-42.479l0.002991,0zm23.880005,14.400002c0,-1.119003 -0.190002,-2.199001 -0.569,-3.239002c-0.380997,-1.040001 -0.940994,-1.959999 -1.681,-2.760998c-0.740997,-0.799004 -1.630005,-1.439003 -2.669998,-1.920002c-1.040009,-0.479 -2.220001,-0.720001 -3.540009,-0.720001s-2.5,0.240002 -3.539993,0.720001c-1.040009,0.48 -1.931,1.120998 -2.669998,1.920002c-0.740997,0.800999 -1.300003,1.720997 -1.681,2.760998c-0.380005,1.040001 -0.569,2.119999 -0.569,3.239002c0,1.120998 0.188995,2.200996 0.569,3.239998c0.380997,1.041 0.938995,1.960995 1.681,2.759998c0.738998,0.801003 1.62999,1.440002 2.669998,1.919998c1.039993,0.480003 2.220001,0.721001 3.539993,0.721001s2.5,-0.239998 3.540009,-0.721001c1.039993,-0.478996 1.929001,-1.118996 2.669998,-1.919998c0.738998,-0.799004 1.300003,-1.718998 1.681,-2.759998c0.377991,-1.039001 0.569,-2.118999 0.569,-3.239998z\"/> <path d=\"m259.031006,52.101002c0,-2.279003 0.410004,-4.350002 1.230011,-6.210003c0.817993,-1.858997 1.928986,-3.448997 3.329987,-4.77c1.39801,-1.32 3.059021,-2.34 4.979004,-3.060997c1.920013,-0.720001 3.959991,-1.079002 6.119995,-1.079002s4.199005,0.359001 6.119019,1.079002c1.919983,0.720997 3.579987,1.739998 4.97998,3.060997s2.51001,2.91 3.330017,4.77c0.819977,1.860001 1.22998,3.931 1.22998,6.210003c0,2.279999 -0.410004,4.350998 -1.22998,6.210003c-0.820007,1.860001 -1.930023,3.449997 -3.330017,4.770996s-3.061005,2.340004 -4.97998,3.059998c-1.920013,0.721001 -3.959015,1.080002 -6.119019,1.080002s-4.199982,-0.359001 -6.119995,-1.080002c-1.92099,-0.719994 -3.580994,-1.738998 -4.979004,-3.059998c-1.401001,-1.32 -2.511993,-2.909996 -3.329987,-4.770996c-0.820007,-1.860004 -1.230011,-3.930004 -1.230011,-6.210003zm7.199005,0c0,1.120998 0.188995,2.200996 0.570007,3.239998c0.380005,1.041 0.938995,1.960995 1.679993,2.759998c0.73999,0.801003 1.630005,1.440002 2.670013,1.919998c1.040985,0.480003 2.220978,0.721001 3.540985,0.721001s2.498993,-0.239998 3.539001,-0.721001c1.040985,-0.478996 1.929993,-1.118996 2.670013,-1.919998c0.73999,-0.799004 1.300995,-1.718998 1.681976,-2.759998c0.378998,-1.039001 0.568024,-2.118999 0.568024,-3.239998c0,-1.119003 -0.189026,-2.199001 -0.568024,-3.239002c-0.380981,-1.040001 -0.940979,-1.959999 -1.681976,-2.760998c-0.740021,-0.799004 -1.629028,-1.439003 -2.670013,-1.920002c-1.040009,-0.479 -2.218994,-0.720001 -3.539001,-0.720001s-2.5,0.240002 -3.540985,0.720001c-1.040009,0.48 -1.930023,1.120998 -2.670013,1.920002c-0.73999,0.800999 -1.299988,1.720997 -1.679993,2.760998c-0.380005,1.039001 -0.570007,2.118999 -0.570007,3.239002z\"/> <path d=\"m297.070007,37.701h7.200989v4.560001h0.119019c0.798981,-1.68 1.938995,-2.979 3.419983,-3.899002s3.179993,-1.380001 5.100006,-1.380001c0.438995,0 0.871002,0.040001 1.290985,0.119003c0.420013,0.080997 0.850006,0.181 1.289001,0.300999v6.959999c-0.599976,-0.16 -1.188995,-0.290001 -1.769989,-0.390999c-0.579987,-0.098999 -1.149994,-0.149002 -1.710999,-0.149002c-1.679993,0 -3.028992,0.310001 -4.049011,0.93c-1.019989,0.621002 -1.800995,1.330002 -2.339996,2.130001c-0.540985,0.800999 -0.899994,1.601002 -1.079987,2.400002c-0.180023,0.800999 -0.27002,1.399998 -0.27002,1.799999v15.419998h-7.200989v-28.800999l0.001007,0z\"/> <path d=\"m317.049011,43.820999v-6.119999h5.940979v-8.34h7.199005v8.34h7.920013v6.119999h-7.920013v12.600002c0,1.439999 0.27002,2.579998 0.811005,3.420002c0.539001,0.839996 1.609009,1.259995 3.209015,1.259995c0.640991,0 1.339996,-0.069 2.10199,-0.209999c0.757996,-0.139999 1.359009,-0.369003 1.798981,-0.689003v6.060005c-0.759979,0.360001 -1.688995,0.608994 -2.788971,0.75c-1.10202,0.139999 -2.070007,0.209999 -2.910004,0.209999c-1.920013,0 -3.490021,-0.209999 -4.710999,-0.630005s-2.180023,-1.059998 -2.878998,-1.919998c-0.701019,-0.859001 -1.182007,-1.93 -1.44101,-3.209991c-0.26001,-1.279007 -0.389008,-2.76001 -0.389008,-4.440002v-13.201004h-5.941986l0,0z\"/> </g> <g> <path d=\"m119.194,86.295998h3.587997c0.346001,0 0.689003,0.041 1.027,0.124001c0.338005,0.082001 0.639,0.217003 0.903,0.402c0.264,0.187004 0.479004,0.427002 0.644005,0.722s0.246994,0.650002 0.246994,1.066002c0,0.519997 -0.146996,0.947998 -0.441994,1.287003c-0.295006,0.337997 -0.681,0.579994 -1.157005,0.727997v0.026001c0.286003,0.033997 0.553001,0.113998 0.800003,0.239998c0.247002,0.125999 0.457001,0.286003 0.629997,0.480003c0.173004,0.195 0.310005,0.420998 0.409004,0.676994s0.149994,0.530006 0.149994,0.825005c0,0.502998 -0.099998,0.920998 -0.298996,1.254997c-0.198997,0.333 -0.460999,0.603004 -0.786003,0.806c-0.324997,0.204002 -0.697998,0.348999 -1.117996,0.436005s-0.848,0.129997 -1.280998,0.129997h-3.315002v-9.204002l0,0zm1.638,3.744003h1.495003c0.545998,0 0.955994,-0.106003 1.228996,-0.318001c0.273003,-0.212997 0.408997,-0.491997 0.408997,-0.838997c0,-0.398003 -0.140999,-0.695 -0.421997,-0.891006c-0.281998,-0.194 -0.734001,-0.292 -1.358002,-0.292h-1.351997v2.340004l-0.000999,0zm0,4.056h1.507996c0.208,0 0.431007,-0.013 0.669006,-0.039001c0.237999,-0.025002 0.457001,-0.085999 0.656998,-0.181999c0.198997,-0.096001 0.363998,-0.231003 0.494003,-0.408997c0.129997,-0.178001 0.195,-0.418007 0.195,-0.722c0,-0.485001 -0.158005,-0.823006 -0.475006,-1.014c-0.315994,-0.191002 -0.807999,-0.286003 -1.475998,-0.286003h-1.572998v2.652l0.000999,0z\"/> <path d=\"m130.854996,91.560997l-3.457993,-5.264999h2.054001l2.261993,3.666l2.28801,-3.666h1.949997l-3.458008,5.264999v3.939003h-1.638v-3.939003l0,0z\"/> <path d=\"m150.796997,94.823997c-1.136002,0.606003 -2.404999,0.910004 -3.80899,0.910004c-0.711014,0 -1.363007,-0.114998 -1.957001,-0.345001s-1.105011,-0.555 -1.534012,-0.975998c-0.429001,-0.420006 -0.764999,-0.925003 -1.006989,-1.514c-0.243011,-0.590004 -0.363998,-1.244003 -0.363998,-1.964005c0,-0.736 0.120987,-1.404999 0.363998,-2.007996s0.578995,-1.116005 1.006989,-1.541c0.429001,-0.424004 0.940002,-0.750999 1.534012,-0.981003c0.593994,-0.228996 1.245987,-0.345001 1.957001,-0.345001c0.701996,0 1.360001,0.084999 1.975998,0.254005c0.61499,0.168999 1.166,0.471001 1.651001,0.903l-1.209,1.223c-0.295013,-0.286003 -0.652008,-0.508003 -1.072006,-0.663002c-0.421005,-0.155998 -0.865005,-0.234001 -1.332993,-0.234001c-0.477005,0 -0.908005,0.084999 -1.294006,0.253998c-0.384995,0.169006 -0.716995,0.402 -0.994003,0.701004c-0.276993,0.299995 -0.492004,0.648003 -0.643997,1.046997c-0.151993,0.398003 -0.227997,0.828003 -0.227997,1.287003c0,0.493996 0.076004,0.948997 0.227997,1.364998c0.151001,0.416 0.365997,0.775002 0.643997,1.079002c0.277008,0.303001 0.609009,0.541 0.994003,0.714996c0.386002,0.173004 0.817001,0.260002 1.294006,0.260002c0.416,0 0.807999,-0.039001 1.175995,-0.116997c0.367996,-0.078003 0.694992,-0.199005 0.981003,-0.362999v-2.171005h-1.88501v-1.480995h3.52301v4.704994l0.000992,0z\"/> <path d=\"m153.722,86.295998h3.197998c0.442001,0 0.869003,0.041 1.279999,0.124001c0.412003,0.082001 0.778,0.223 1.098999,0.422005c0.320007,0.198997 0.576004,0.467995 0.766998,0.806999c0.190002,0.337997 0.286011,0.766998 0.286011,1.285995c0,0.667999 -0.184998,1.227005 -0.553009,1.678001c-0.369003,0.450005 -0.894989,0.723999 -1.580002,0.818001l2.445007,4.069h-1.975998l-2.132004,-3.900002h-1.195999v3.900002h-1.638v-9.204002l0,0zm2.912003,3.900002c0.233994,0 0.468002,-0.011002 0.701996,-0.032997c0.234009,-0.021004 0.447998,-0.073006 0.643997,-0.154999c0.195007,-0.083 0.352997,-0.208 0.473999,-0.377007c0.122009,-0.168999 0.182007,-0.404999 0.182007,-0.709c0,-0.268997 -0.056,-0.485001 -0.169006,-0.648994c-0.112991,-0.165001 -0.259995,-0.288002 -0.442001,-0.371002c-0.181992,-0.082001 -0.383987,-0.137001 -0.603989,-0.162003c-0.221008,-0.026001 -0.436005,-0.039001 -0.644012,-0.039001h-1.416992v2.496002h1.274002l0,-0.000999z\"/> <path d=\"m165.876007,86.295998h1.416992l3.966003,9.204002h-1.872009l-0.857986,-2.106003h-3.991013l-0.832001,2.106003h-1.832993l4.003006,-9.204002zm2.080994,5.694l-1.417007,-3.743996l-1.442993,3.743996h2.860001l0,0z\"/> <path d=\"m171.401001,86.295998h1.884995l2.509003,6.955002l2.587006,-6.955002h1.76799l-3.716995,9.204002h-1.416992l-3.615005,-9.204002z\"/> <path d=\"m182.087006,86.295998h1.638v9.204002h-1.638v-9.204002l0,0z\"/> <path d=\"m188.613007,87.778h-2.820999v-1.482002h7.279999v1.482002h-2.820999v7.722h-1.638v-7.722l0,0z\"/> <path d=\"m196.959,86.295998h1.417007l3.965988,9.204002h-1.873001l-0.856995,-2.106003h-3.990997l-0.833008,2.106003h-1.832993l4.003998,-9.204002zm2.080002,5.694l-1.417007,-3.743996l-1.442001,3.743996h2.859009l0,0z\"/> <path d=\"m205.044998,87.778h-2.819992v-1.482002h7.278992v1.482002h-2.819992v7.722h-1.639008v-7.722l0,0z\"/> <path d=\"m211.570007,86.295998h1.638992v9.204002h-1.638992v-9.204002l0,0z\"/> <path d=\"m215.718994,90.936996c0,-0.736 0.121002,-1.404999 0.362991,-2.007996s0.578003,-1.115997 1.008011,-1.541c0.429001,-0.424004 0.938995,-0.750999 1.53299,-0.981003c0.594009,-0.228996 1.246002,-0.345001 1.957001,-0.345001c0.719009,-0.007996 1.378006,0.098007 1.977005,0.319c0.597992,0.221001 1.112991,0.544006 1.546997,0.968002c0.432999,0.425003 0.770996,0.937004 1.014008,1.534004c0.241989,0.598999 0.362991,1.265999 0.362991,2.001999c0,0.720001 -0.121002,1.374001 -0.362991,1.962997c-0.242004,0.590004 -0.581009,1.097 -1.014008,1.521004c-0.434006,0.424995 -0.949005,0.755997 -1.546997,0.993996c-0.598999,0.237999 -1.257996,0.362 -1.977005,0.371002c-0.710999,0 -1.362991,-0.114998 -1.957001,-0.345001s-1.103989,-0.555 -1.53299,-0.975998c-0.430008,-0.420006 -0.766006,-0.925003 -1.008011,-1.514c-0.241989,-0.588005 -0.362991,-1.243004 -0.362991,-1.962006zm1.715012,-0.103996c0,0.494003 0.076004,0.948997 0.229004,1.364998c0.149994,0.416 0.365005,0.775002 0.643005,1.079002c0.276993,0.303001 0.608994,0.541 0.993988,0.714996c0.387009,0.173004 0.817001,0.260002 1.295013,0.260002c0.47699,0 0.908997,-0.086998 1.298996,-0.260002c0.390991,-0.173996 0.724991,-0.411995 1.001999,-0.714996c0.276993,-0.304001 0.490997,-0.663002 0.643005,-1.079002c0.151993,-0.416 0.228989,-0.870995 0.228989,-1.364998c0,-0.459 -0.075989,-0.889 -0.228989,-1.287003c-0.151001,-0.397995 -0.365005,-0.746994 -0.643005,-1.046997c-0.277008,-0.299004 -0.611008,-0.531998 -1.001999,-0.701004c-0.389999,-0.168999 -0.822006,-0.253998 -1.298996,-0.253998c-0.478012,0 -0.908005,0.084999 -1.295013,0.253998c-0.384995,0.169006 -0.716995,0.402 -0.993988,0.701004c-0.277008,0.300003 -0.492004,0.648003 -0.643005,1.046997c-0.153015,0.398003 -0.229004,0.828003 -0.229004,1.287003z\"/> <path d=\"m228.029007,86.295998h2.17099l4.459,6.838005h0.026001v-6.838005h1.637009v9.204002h-2.07901l-4.550003,-7.058998h-0.025986v7.058998h-1.638v-9.204002l0,0z\"/> <path d=\"m242.341995,86.295998h1.417007l3.966003,9.204002h-1.873001l-0.85701,-2.106003h-3.990997l-0.832993,2.106003h-1.833008l4.003998,-9.204002zm2.080002,5.694l-1.416992,-3.743996l-1.442001,3.743996h2.858994l0,0z\"/> <path d=\"m249.738007,86.295998h1.638992v7.722h3.912003v1.482002h-5.550995v-9.204002l0,0z\"/> </g> </g> </symbol>";
	module.exports = sprite.add(image, "grv-tlpt-logo-full");

/***/ },
/* 438 */
/***/ function(module, exports, __webpack_require__) {

	var Sprite = __webpack_require__(439);
	var globalSprite = new Sprite();
	
	if (document.body) {
	  globalSprite.elem = globalSprite.render(document.body);
	} else {
	  document.addEventListener('DOMContentLoaded', function () {
	    globalSprite.elem = globalSprite.render(document.body);
	  }, false);
	}
	
	module.exports = globalSprite;


/***/ },
/* 439 */
/***/ function(module, exports, __webpack_require__) {

	var Sniffr = __webpack_require__(432);
	
	/**
	 * List of SVG attributes to fix url target in them
	 * @type {string[]}
	 */
	var fixAttributes = [
	  'clipPath',
	  'colorProfile',
	  'src',
	  'cursor',
	  'fill',
	  'filter',
	  'marker',
	  'markerStart',
	  'markerMid',
	  'markerEnd',
	  'mask',
	  'stroke'
	];
	
	/**
	 * Query to find'em
	 * @type {string}
	 */
	var fixAttributesQuery = '[' + fixAttributes.join('],[') + ']';
	/**
	 * @type {RegExp}
	 */
	var URI_FUNC_REGEX = /^url\((.*)\)$/;
	
	/**
	 * Convert array-like to array
	 * @param {Object} arrayLike
	 * @returns {Array.<*>}
	 */
	function arrayFrom(arrayLike) {
	  return Array.prototype.slice.call(arrayLike, 0);
	}
	
	/**
	 * Handles forbidden symbols which cannot be directly used inside attributes with url(...) content.
	 * Adds leading slash for the brackets
	 * @param {string} url
	 * @return {string} encoded url
	 */
	function encodeUrlForEmbedding(url) {
	  return url.replace(/\(|\)/g, "\\$&");
	}
	
	/**
	 * Replaces prefix in `url()` functions
	 * @param {Element} svg
	 * @param {string} currentUrlPrefix
	 * @param {string} newUrlPrefix
	 */
	function baseUrlWorkAround(svg, currentUrlPrefix, newUrlPrefix) {
	  var nodes = svg.querySelectorAll(fixAttributesQuery);
	
	  if (!nodes) {
	    return;
	  }
	
	  arrayFrom(nodes).forEach(function (node) {
	    if (!node.attributes) {
	      return;
	    }
	
	    arrayFrom(node.attributes).forEach(function (attribute) {
	      var attributeName = attribute.localName.toLowerCase();
	
	      if (fixAttributes.indexOf(attributeName) !== -1) {
	        var match = URI_FUNC_REGEX.exec(node.getAttribute(attributeName));
	
	        // Do not touch urls with unexpected prefix
	        if (match && match[1].indexOf(currentUrlPrefix) === 0) {
	          var referenceUrl = encodeUrlForEmbedding(newUrlPrefix + match[1].split(currentUrlPrefix)[1]);
	          node.setAttribute(attributeName, 'url(' + referenceUrl + ')');
	        }
	      }
	    });
	  });
	}
	
	/**
	 * Because of Firefox bug #353575 gradients and patterns don't work if they are within a symbol.
	 * To workaround this we move the gradient definition outside the symbol element
	 * @see https://bugzilla.mozilla.org/show_bug.cgi?id=353575
	 * @param {Element} svg
	 */
	var FirefoxSymbolBugWorkaround = function (svg) {
	  var defs = svg.querySelector('defs');
	
	  var moveToDefsElems = svg.querySelectorAll('symbol linearGradient, symbol radialGradient, symbol pattern');
	  for (var i = 0, len = moveToDefsElems.length; i < len; i++) {
	    defs.appendChild(moveToDefsElems[i]);
	  }
	};
	
	/**
	 * @type {string}
	 */
	var DEFAULT_URI_PREFIX = '#';
	
	/**
	 * @type {string}
	 */
	var xLinkHref = 'xlink:href';
	/**
	 * @type {string}
	 */
	var xLinkNS = 'http://www.w3.org/1999/xlink';
	/**
	 * @type {string}
	 */
	var svgOpening = '<svg xmlns="http://www.w3.org/2000/svg" xmlns:xlink="' + xLinkNS + '"';
	/**
	 * @type {string}
	 */
	var svgClosing = '</svg>';
	/**
	 * @type {string}
	 */
	var contentPlaceHolder = '{content}';
	
	/**
	 * Representation of SVG sprite
	 * @constructor
	 */
	function Sprite() {
	  var baseElement = document.getElementsByTagName('base')[0];
	  var currentUrl = window.location.href.split('#')[0];
	  var baseUrl = baseElement && baseElement.href;
	  this.urlPrefix = baseUrl && baseUrl !== currentUrl ? currentUrl + DEFAULT_URI_PREFIX : DEFAULT_URI_PREFIX;
	
	  var sniffr = new Sniffr();
	  sniffr.sniff();
	  this.browser = sniffr.browser;
	  this.content = [];
	
	  if (this.browser.name !== 'ie' && baseUrl) {
	    window.addEventListener('spriteLoaderLocationUpdated', function (e) {
	      var currentPrefix = this.urlPrefix;
	      var newUrlPrefix = e.detail.newUrl.split(DEFAULT_URI_PREFIX)[0] + DEFAULT_URI_PREFIX;
	      baseUrlWorkAround(this.svg, currentPrefix, newUrlPrefix);
	      this.urlPrefix = newUrlPrefix;
	
	      if (this.browser.name === 'firefox' || this.browser.name === 'edge' || this.browser.name === 'chrome' && this.browser.version[0] >= 49) {
	        var nodes = arrayFrom(document.querySelectorAll('use[*|href]'));
	        nodes.forEach(function (node) {
	          var href = node.getAttribute(xLinkHref);
	          if (href && href.indexOf(currentPrefix) === 0) {
	            node.setAttributeNS(xLinkNS, xLinkHref, newUrlPrefix + href.split(DEFAULT_URI_PREFIX)[1]);
	          }
	        });
	      }
	    }.bind(this));
	  }
	}
	
	Sprite.styles = ['position:absolute', 'width:0', 'height:0', 'visibility:hidden'];
	
	Sprite.spriteTemplate = svgOpening + ' style="'+ Sprite.styles.join(';') +'"><defs>' + contentPlaceHolder + '</defs>' + svgClosing;
	Sprite.symbolTemplate = svgOpening + '>' + contentPlaceHolder + svgClosing;
	
	/**
	 * @type {Array<String>}
	 */
	Sprite.prototype.content = null;
	
	/**
	 * @param {String} content
	 * @param {String} id
	 */
	Sprite.prototype.add = function (content, id) {
	  if (this.svg) {
	    this.appendSymbol(content);
	  }
	
	  this.content.push(content);
	
	  return DEFAULT_URI_PREFIX + id;
	};
	
	/**
	 *
	 * @param content
	 * @param template
	 * @returns {Element}
	 */
	Sprite.prototype.wrapSVG = function (content, template) {
	  var svgString = template.replace(contentPlaceHolder, content);
	
	  var svg = new DOMParser().parseFromString(svgString, 'image/svg+xml').documentElement;
	
	  if (this.browser.name !== 'ie' && this.urlPrefix) {
	    baseUrlWorkAround(svg, DEFAULT_URI_PREFIX, this.urlPrefix);
	  }
	
	  return svg;
	};
	
	Sprite.prototype.appendSymbol = function (content) {
	  var symbol = this.wrapSVG(content, Sprite.symbolTemplate).childNodes[0];
	
	  this.svg.querySelector('defs').appendChild(symbol);
	  if (this.browser.name === 'firefox') {
	    FirefoxSymbolBugWorkaround(this.svg);
	  }
	};
	
	/**
	 * @returns {String}
	 */
	Sprite.prototype.toString = function () {
	  var wrapper = document.createElement('div');
	  wrapper.appendChild(this.render());
	  return wrapper.innerHTML;
	};
	
	/**
	 * @param {HTMLElement} [target]
	 * @param {Boolean} [prepend=true]
	 * @returns {HTMLElement} Rendered sprite node
	 */
	Sprite.prototype.render = function (target, prepend) {
	  target = target || null;
	  prepend = typeof prepend === 'boolean' ? prepend : true;
	
	  var svg = this.wrapSVG(this.content.join(''), Sprite.spriteTemplate);
	
	  if (this.browser.name === 'firefox') {
	    FirefoxSymbolBugWorkaround(svg);
	  }
	
	  if (target) {
	    if (prepend && target.childNodes[0]) {
	      target.insertBefore(svg, target.childNodes[0]);
	    } else {
	      target.appendChild(svg);
	    }
	  }
	
	  this.svg = svg;
	
	  return svg;
	};
	
	module.exports = Sprite;


/***/ },
/* 440 */,
/* 441 */
/***/ function(module, exports) {

	module.exports = Terminal;

/***/ }
]);
//# sourceMappingURL=app.map<|MERGE_RESOLUTION|>--- conflicted
+++ resolved
@@ -4771,7 +4771,7 @@
 	var PRE_FETCH_BUF_SIZE = 150;
 	var URL_PREFIX_EVENTS = '/events';
 	//const EVENT_MIN_TIME_DIFFERENCE = 10;
-	var PLAY_SPEED = 150;
+	var PLAY_SPEED = 1;
 	
 	function handleAjaxError(err) {
 	  showError('Unable to retrieve session info');
@@ -4791,6 +4791,15 @@
 	
 	  EventProvider.prototype.getLength = function getLength() {
 	    return this.events.length;
+	  };
+	
+	  EventProvider.prototype.getLengthInTime = function getLengthInTime() {
+	    var length = this.events.length;
+	    if (length === 0) {
+	      return 0;
+	    }
+	
+	    return this.events[length - 1].ms;
 	  };
 	
 	  EventProvider.prototype.init = function init() {
@@ -4889,14 +4898,8 @@
 	    var bytes = this.events[end].offset - offset + this.events[end].bytes;
 	    var url = this.url + '/stream?offset=' + offset + '&bytes=' + bytes;
 	
-<<<<<<< HEAD
-	    return api.get(url).then(function (response) {
-	      //return response.bytes;
-	      return new Buffer(response.bytes, 'base64');
-=======
 	    return api.ajax({ url: url, processData: false, dataType: 'text' }).then(function (response) {
 	      return new Buffer(response);
->>>>>>> e1061202
 	    });
 	  };
 	
@@ -4912,6 +4915,7 @@
 	    _classCallCheck(this, TtyPlayer);
 	
 	    _Tty.call(this, {});
+	    this.currentIndex = 0;
 	    this.current = STREAM_START_INDEX;
 	    this.length = -1;
 	    this.isPlaying = false;
@@ -4931,14 +4935,25 @@
 	
 	    this._setStatusFlag({ isLoading: true });
 	    this._eventProvider.init().done(function () {
-	      _this2.length = _this2._eventProvider.getLength();
+	      _this2.length = _this2._eventProvider.getLengthInTime();
+	      _this2.msToEventMap = {};
+	      _this2._eventProvider.events.forEach(function (item, index) {
+	        _this2.msToEventMap[item.ms] = index;
+	      });
+	
 	      _this2._setStatusFlag({ isReady: true });
 	    }).fail(handleAjaxError).always(this._change.bind(this));
 	
 	    this._change();
 	  };
 	
+	  TtyPlayer.prototype._getChunkIndex = function _getChunkIndex(ms) {
+	    return this.msToEventMap[ms] !== undefined ? this.msToEventMap[ms] : null;
+	  };
+	
 	  TtyPlayer.prototype.move = function move(newPos) {
+	    var _this3 = this;
+	
 	    if (!this.isReady) {
 	      return;
 	    }
@@ -4956,11 +4971,25 @@
 	      newPos = STREAM_START_INDEX;
 	    }
 	
-	    if (this.current < newPos) {
-	      this._showChunk(this.current, newPos);
+	    var newPosIndex = this._getChunkIndex(newPos);
+	
+	    if (!newPosIndex) {
+	      this.current = newPos;
+	      this._change();
+	      return;
+	    }
+	
+	    if (this.currentIndex < newPosIndex) {
+	      this._showChunk(this.currentIndex, newPosIndex).then(function () {
+	        _this3.currentIndex = newPosIndex;
+	        _this3.current = newPos;
+	      });
 	    } else {
 	      this.emit('reset');
-	      this._showChunk(STREAM_START_INDEX, newPos);
+	      this._showChunk(STREAM_START_INDEX, newPosIndex).then(function () {
+	        _this3.currentIndex = newPosIndex;
+	        _this3.current = newPos;
+	      });
 	    }
 	
 	    this._change();
@@ -4987,6 +5016,19 @@
 	
 	    this.timer = setInterval(this.move.bind(this), PLAY_SPEED);
 	    this._change();
+	  };
+	
+	  TtyPlayer.prototype._showChunk = function _showChunk(start, end) {
+	    var _this4 = this;
+	
+	    this._setStatusFlag({ isLoading: true });
+	    return this._eventProvider.getEventsWithByteStream(start, end).done(function (events) {
+	      _this4._setStatusFlag({ isReady: true });
+	      _this4._display(events);
+	    }).fail(function (err) {
+	      _this4._setStatusFlag({ isError: true });
+	      handleAjaxError(err);
+	    });
 	  };
 	
 	  TtyPlayer.prototype._display = function _display(stream) {
@@ -5024,20 +5066,6 @@
 	        this.emit('data', str);
 	      }
 	    }
-	  };
-	
-	  TtyPlayer.prototype._showChunk = function _showChunk(start, end) {
-	    var _this3 = this;
-	
-	    this._setStatusFlag({ isLoading: true });
-	    this._eventProvider.getEventsWithByteStream(start, end).done(function (events) {
-	      _this3._setStatusFlag({ isReady: true });
-	      _this3._display(events);
-	      _this3.current = end;
-	    }).fail(function (err) {
-	      _this3._setStatusFlag({ isError: true });
-	      handleAjaxError(err);
-	    });
 	  };
 	
 	  TtyPlayer.prototype._setStatusFlag = function _setStatusFlag(newStatus) {
