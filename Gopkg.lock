# This file is autogenerated, do not edit; changes may be undone by the next 'dep ensure'.


[[projects]]
  branch = "master"
  name = "github.com/Azure/go-ansiterm"
  packages = [
    ".",
    "winterm"
  ]
  revision = "19f72df4d05d31cbe1c56bfc8045c96babff6c7e"

[[projects]]
  branch = "master"
  name = "github.com/alecthomas/template"
  packages = [
    ".",
    "parse"
  ]
  revision = "a0175ee3bccc567396460bf5acd36800cb10c49c"

[[projects]]
  branch = "master"
  name = "github.com/alecthomas/units"
  packages = ["."]
  revision = "2efee857e7cfd4f3d0138cc3cbb1b4966962b93a"

[[projects]]
  name = "github.com/aws/aws-sdk-go"
  packages = [
    "aws",
    "aws/awserr",
    "aws/awsutil",
    "aws/client",
    "aws/client/metadata",
    "aws/corehandlers",
    "aws/credentials",
    "aws/credentials/ec2rolecreds",
    "aws/credentials/endpointcreds",
    "aws/credentials/stscreds",
    "aws/defaults",
    "aws/ec2metadata",
    "aws/endpoints",
    "aws/request",
    "aws/session",
    "aws/signer/v4",
    "internal/shareddefaults",
    "private/protocol",
    "private/protocol/json/jsonutil",
    "private/protocol/jsonrpc",
    "private/protocol/query",
    "private/protocol/query/queryutil",
    "private/protocol/rest",
    "private/protocol/restxml",
    "private/protocol/xml/xmlutil",
    "service/dynamodb",
    "service/dynamodb/dynamodbattribute",
    "service/s3",
    "service/s3/s3iface",
    "service/s3/s3manager",
    "service/sts"
  ]
  revision = "a201bf33b18ad4ab54344e4bc26b87eb6ad37b8e"
  version = "v1.12.25"

[[projects]]
  name = "github.com/beevik/etree"
  packages = ["."]
  revision = "cda1c0026246bd095961ef9a3c430e50d0e80fba"

[[projects]]
  name = "github.com/beorn7/perks"
  packages = ["quantile"]
  revision = "b965b613227fddccbfffe13eae360ed3fa822f8d"

[[projects]]
  name = "github.com/boltdb/bolt"
  packages = ["."]
  revision = "2f1ce7a837dcb8da3ec595b1dac9d0632f0f99e8"
  version = "v1.3.1"

[[projects]]
  name = "github.com/boombuler/barcode"
  packages = [
    ".",
    "qr",
    "utils"
  ]
  revision = "fe0f26ff6d26693948ee8189aa064ee8c54141fa"

[[projects]]
  name = "github.com/cenkalti/backoff"
  packages = ["."]
  revision = "61153c768f31ee5f130071d08fc82b85208528de"
  version = "v1.1.0"

[[projects]]
  name = "github.com/cespare/xxhash"
  packages = ["."]
  revision = "5c37fe3735342a2e0d01c87a907579987c8936cc"
  version = "v1.0.0"

[[projects]]
  name = "github.com/codahale/hdrhistogram"
  packages = ["."]
  revision = "954f16e8b9ef0e5d5189456aa4c1202758e04f17"

[[projects]]
  name = "github.com/coocood/freecache"
  packages = ["."]
  revision = "f3233c8095b26cd0dea0b136b931708c05defa08"
  version = "v1.0.1"

[[projects]]
  name = "github.com/coreos/etcd"
  packages = [
    "client",
    "pkg/pathutil",
    "pkg/srv",
    "pkg/tlsutil",
    "pkg/transport",
    "pkg/types",
    "version"
  ]
  revision = "9d43462d174c664f5edf313dec0de31e1ef4ed47"
  version = "v3.2.6"

[[projects]]
  branch = "master"
  name = "github.com/coreos/go-oidc"
  packages = [
    "http",
    "jose",
    "key",
    "oauth2",
    "oidc"
  ]
  revision = "e51edf2e47e65e5708600d4da6fca1388ee437b4"
  source = "github.com/gravitational/go-oidc"

[[projects]]
  name = "github.com/coreos/go-semver"
  packages = ["semver"]
  revision = "8ab6407b697782a06568d4b7f1db25550ec2e4c6"
  version = "v0.2.0"

[[projects]]
  name = "github.com/coreos/pkg"
  packages = [
    "health",
    "httputil",
    "timeutil"
  ]
  revision = "1914e367e85eaf0c25d495b48e060dfe6190f8d0"

[[projects]]
  name = "github.com/davecgh/go-spew"
  packages = ["spew"]
  revision = "346938d642f2ec3594ed81d874461961cd0faa76"
  version = "v1.1.0"

[[projects]]
  branch = "master"
  name = "github.com/docker/docker"
  packages = ["pkg/term/windows"]
  revision = "b8571fd81c7d2223c9ecbf799c693e3ef1daaea9"

[[projects]]
  name = "github.com/ghodss/yaml"
  packages = ["."]
  revision = "73d445a93680fa1a78ae23a5839bad48f32ba1ee"

[[projects]]
  name = "github.com/go-ini/ini"
  packages = ["."]
  revision = "f280b3ba517bf5fc98922624f21fb0e7a92adaec"
  version = "v1.30.3"

[[projects]]
  branch = "master"
  name = "github.com/gokyle/hotp"
  packages = ["."]
  revision = "c180d57d286b385101c999a60087a40d7f48fc77"

[[projects]]
  name = "github.com/golang/glog"
  packages = ["."]
  revision = "fca8c8854093a154ff1eb580aae10276ad6b1b5f"

[[projects]]
  name = "github.com/golang/protobuf"
<<<<<<< HEAD
  packages = ["proto","protoc-gen-go/descriptor","ptypes/any","ptypes/empty"]
=======
  packages = [
    "jsonpb",
    "proto",
    "protoc-gen-go/descriptor",
    "ptypes/any",
    "ptypes/empty"
  ]
>>>>>>> f340e7d2
  revision = "8ee79997227bf9b34611aee7946ae64735e6fd93"

[[projects]]
  name = "github.com/google/gops"
  packages = [
    "agent",
    "internal",
    "signal"
  ]
  revision = "fa6968806ca68b7db113256f300d82b5206a2c3c"
  version = "v0.3.1"

[[projects]]
  name = "github.com/gravitational/configure"
  packages = [
    "cstrings",
    "jsonschema"
  ]
  revision = "1db4b84fe9dbbbaf40827aa714dcca17b368de2c"

[[projects]]
  branch = "master"
  name = "github.com/gravitational/form"
  packages = ["."]
  revision = "c4048f792f70d207e6d8b9c1bf52319247f202b8"

[[projects]]
  branch = "master"
  name = "github.com/gravitational/kingpin"
  packages = ["."]
  revision = "52bc17adf63c0807b5e5b5d91350703630f621c7"

[[projects]]
  name = "github.com/gravitational/license"
  packages = [
    ".",
    "constants"
  ]
  revision = "102213511ace56c97ccf1eef645835e16f84d130"
  version = "0.0.4"

[[projects]]
  name = "github.com/gravitational/reporting"
  packages = [
    ".",
    "client",
    "types"
  ]
  revision = "fe493568c7c889c311d1b85c15b408f8b3fcc8ff"
  version = "0.0.5"

[[projects]]
  name = "github.com/gravitational/roundtrip"
  packages = ["."]
  revision = "6a87d116a90b9c4e73bedc19ebc9c17f1b43d826"

[[projects]]
  name = "github.com/gravitational/trace"
  packages = ["."]
  revision = "0bd13642feb8f57acc0d8e3a568edc34e05a74b9"
  version = "1.1.3"

[[projects]]
  name = "github.com/gravitational/ttlmap"
  packages = ["."]
  revision = "91fd36b9004c1ee5a778739752ea1aba5638c03a"
  version = "0.0.1"

[[projects]]
  name = "github.com/grpc-ecosystem/grpc-gateway"
<<<<<<< HEAD
  packages = ["third_party/googleapis/google/api"]
=======
  packages = [
    "runtime",
    "runtime/internal",
    "third_party/googleapis/google/api",
    "utilities"
  ]
>>>>>>> f340e7d2
  revision = "a8f25bd1ab549f8b87afd48aa9181221e9d439bb"
  version = "v1.1.0"

[[projects]]
  name = "github.com/jmespath/go-jmespath"
  packages = ["."]
  revision = "0b12d6b5"

[[projects]]
  name = "github.com/jonboulle/clockwork"
  packages = ["."]
  revision = "ed104f61ea4877bea08af6f759805674861e968d"

[[projects]]
  name = "github.com/julienschmidt/httprouter"
  packages = ["."]
  revision = "8c199fb6259ffc1af525cc3ad52ee60ba8359669"
  version = "v1.1"

[[projects]]
  branch = "master"
  name = "github.com/kardianos/osext"
  packages = ["."]
  revision = "ae77be60afb1dcacde03767a8c37337fad28ac14"

[[projects]]
  name = "github.com/kr/pty"
  packages = ["."]
  revision = "2c10821df3c3cf905230d078702dfbe9404c9b23"
  version = "v1.0.0"

[[projects]]
  name = "github.com/kylelemons/godebug"
  packages = ["diff"]
  revision = "eadb3ce320cbab8393bea5ca17bebac3f78a021b"

[[projects]]
  name = "github.com/mailgun/lemma"
  packages = [
    "random",
    "secret"
  ]
  revision = "e8b0cd607f5855f9a4a33f8ae5d033178f559964"
  version = "0.0.2"

[[projects]]
  name = "github.com/mailgun/metrics"
  packages = ["."]
  revision = "2b3c4565aafdcd40c8069e50de08ac5379787943"

[[projects]]
  name = "github.com/mailgun/minheap"
  packages = ["."]
  revision = "7c28d80e2ada649fc8ab1a37b86d30a2633bd47c"

[[projects]]
  branch = "alexander/copy"
  name = "github.com/mailgun/oxy"
  packages = [
    "forward",
    "utils"
  ]
  revision = "0c3e45a1f7b20e1f818612ad4f42abfc0923f3d5"

[[projects]]
  name = "github.com/mailgun/timetools"
  packages = ["."]
  revision = "7e6055773c5137efbeb3bd2410d705fe10ab6bfd"

[[projects]]
  name = "github.com/mailgun/ttlmap"
  packages = ["."]
  revision = "16b258d86efc53ac5cf3e550604f566c32624fab"

[[projects]]
  name = "github.com/matttproud/golang_protobuf_extensions"
  packages = ["pbutil"]
  revision = "d0c3fe89de86839aecf2e0579c40ba3bb336a453"

[[projects]]
  branch = "master"
  name = "github.com/mdp/rsc"
  packages = [
    "gf256",
    "qr",
    "qr/coding"
  ]
  revision = "90f07065088deccf50b28eb37c93dad3078c0f3c"

[[projects]]
  name = "github.com/moby/moby"
  packages = ["pkg/term"]
  revision = "092cba3727bb9b4a2f0e922cd6c0f93ea270e363"
  version = "v1.13.1"

[[projects]]
  name = "github.com/pborman/uuid"
  packages = ["."]
  revision = "e790cca94e6cc75c7064b1332e63811d4aae1a53"
  version = "v1.1"

[[projects]]
  name = "github.com/pquerna/otp"
  packages = [
    ".",
    "hotp",
    "totp"
  ]
  revision = "54653902c20e47f3417541d35435cb6d6162e28a"

[[projects]]
  name = "github.com/prometheus/client_golang"
  packages = ["prometheus"]
  revision = "c5b7fccd204277076155f10851dad72b76a49317"
  version = "v0.8.0"

[[projects]]
  branch = "master"
  name = "github.com/prometheus/client_model"
  packages = ["go"]
  revision = "6f3806018612930941127f2a7c6c453ba2c527d2"

[[projects]]
  name = "github.com/prometheus/common"
  packages = [
    "expfmt",
    "internal/bitbucket.org/ww/goautoneg",
    "model"
  ]
  revision = "50022896a67062a54a54f268fb6fe4bf90b34859"

[[projects]]
  name = "github.com/prometheus/procfs"
  packages = ["."]
  revision = "406e5b7bfd8201a36e2bb5f7bdae0b03380c2ce8"

[[projects]]
  name = "github.com/russellhaering/gosaml2"
  packages = [
    ".",
    "types"
  ]
  revision = "8908227c114abe0b63b1f0606abae72d11bf632a"

[[projects]]
  branch = "master"
  name = "github.com/russellhaering/goxmldsig"
  packages = [
    ".",
    "etreeutils",
    "types"
  ]
  revision = "605161228693b2efadce55323c9c661a40c5fbaa"

[[projects]]
  name = "github.com/satori/go.uuid"
  packages = ["."]
  revision = "5bf94b69c6b68ee1b541973bb8e1144db23a194b"

[[projects]]
  name = "github.com/sirupsen/logrus"
  packages = [
    ".",
    "hooks/syslog"
  ]
  revision = "8ab1e1b91d5f1a6124287906f8b0402844d3a2b3"
  source = "github.com/gravitational/logrus"
  version = "1.0.0"

[[projects]]
  name = "github.com/tstranex/u2f"
  packages = ["."]
  revision = "eb799ce68da4150b16ff5d0c89a24e2a2ad993d8"

[[projects]]
  branch = "master"
  name = "github.com/ugorji/go"
  packages = ["codec"]
  revision = "5efa3251c7f7d05e5d9704a69a984ec9f1386a40"

[[projects]]
  name = "github.com/vulcand/oxy"
  packages = [
    "connlimit",
    "ratelimit",
    "utils"
  ]
  revision = "5725fecc9a4f3aa6fdc3ffd29cef771241809add"

[[projects]]
  name = "github.com/vulcand/predicate"
  packages = [
    ".",
    "builder"
  ]
  revision = "8fbfb3ab0e94276b6b58bec378600829adc7a203"
  version = "v1.1.0"

[[projects]]
  name = "github.com/xeipuuv/gojsonpointer"
  packages = ["."]
  revision = "e0fe6f68307607d540ed8eac07a342c33fa1b54a"

[[projects]]
  branch = "master"
  name = "github.com/xeipuuv/gojsonreference"
  packages = ["."]
  revision = "e02fc20de94c78484cd5ffb007f8af96be030a45"

[[projects]]
  name = "github.com/xeipuuv/gojsonschema"
  packages = ["."]
  revision = "3988ac14d6f66842abf574a0615d2935ef5dab9d"

[[projects]]
  branch = "master"
  name = "golang.org/x/crypto"
  packages = [
    "bcrypt",
    "blowfish",
    "curve25519",
    "ed25519",
    "ed25519/internal/edwards25519",
    "internal/chacha20",
    "nacl/secretbox",
    "poly1305",
    "salsa20/salsa",
    "ssh",
    "ssh/agent",
    "ssh/terminal"
  ]
  revision = "b2aa35443fbc700ab74c586ae79b81c171851023"

[[projects]]
  name = "golang.org/x/net"
  packages = [
    "context",
    "http2",
    "http2/hpack",
    "idna",
    "internal/timeseries",
    "lex/httplex",
    "trace",
    "websocket"
  ]
  revision = "48359f4f600b3a2d5cf657458e3f940021631a56"

[[projects]]
  branch = "master"
  name = "golang.org/x/sys"
  packages = [
    "unix",
    "windows"
  ]
  revision = "1d206c9fa8975fb4cf00df1dc8bf3283dc24ba0e"

[[projects]]
  name = "golang.org/x/text"
  packages = [
    "encoding",
    "encoding/internal",
    "encoding/internal/identifier",
    "encoding/unicode",
    "internal/gen",
    "internal/triegen",
    "internal/ucd",
    "internal/utf8internal",
    "runes",
    "secure/bidirule",
    "transform",
    "unicode/bidi",
    "unicode/cldr",
    "unicode/norm",
    "unicode/rangetable"
  ]
  revision = "19e51611da83d6be54ddafce4a4af510cb3e9ea4"

[[projects]]
  branch = "master"
  name = "google.golang.org/genproto"
  packages = ["googleapis/rpc/status"]
  revision = "ee236bd376b077c7a89f260c026c4735b195e459"

[[projects]]
  name = "google.golang.org/grpc"
  packages = [
    ".",
    "codes",
    "connectivity",
    "credentials",
    "grpclb/grpc_lb_v1",
    "grpclog",
    "internal",
    "keepalive",
    "metadata",
    "naming",
    "peer",
    "stats",
    "status",
    "tap",
    "transport"
  ]
  revision = "b3ddf786825de56a4178401b7e174ee332173b66"
  version = "v1.5.2"

[[projects]]
  name = "gopkg.in/check.v1"
  packages = ["."]
  revision = "64131543e7896d5bcc6bd5a76287eb75ea96c673"

[[projects]]
  name = "gopkg.in/yaml.v2"
  packages = ["."]
  revision = "7ad95dd0798a40da1ccdff6dff35fd177b5edf40"

[[projects]]
  name = "k8s.io/apimachinery"
  packages = ["pkg/util/yaml"]
  revision = "1fd2e63a9a370677308a42f24fd40c86438afddf"

[solve-meta]
  analyzer-name = "dep"
  analyzer-version = 1
<<<<<<< HEAD
  inputs-digest = "f3c7a8f60bf74d83c852b3b5814657fc27cbde815990a119f32d85b5bae3b2bb"
=======
  inputs-digest = "b266c8b2de6fdf0f649671d7f7524f26fc31a4e2f62cfcdaec3172570e01bdc0"
>>>>>>> f340e7d2
  solver-name = "gps-cdcl"
  solver-version = 1<|MERGE_RESOLUTION|>--- conflicted
+++ resolved
@@ -189,9 +189,6 @@
 
 [[projects]]
   name = "github.com/golang/protobuf"
-<<<<<<< HEAD
-  packages = ["proto","protoc-gen-go/descriptor","ptypes/any","ptypes/empty"]
-=======
   packages = [
     "jsonpb",
     "proto",
@@ -199,7 +196,6 @@
     "ptypes/any",
     "ptypes/empty"
   ]
->>>>>>> f340e7d2
   revision = "8ee79997227bf9b34611aee7946ae64735e6fd93"
 
 [[projects]]
@@ -270,16 +266,12 @@
 
 [[projects]]
   name = "github.com/grpc-ecosystem/grpc-gateway"
-<<<<<<< HEAD
-  packages = ["third_party/googleapis/google/api"]
-=======
   packages = [
     "runtime",
     "runtime/internal",
     "third_party/googleapis/google/api",
     "utilities"
   ]
->>>>>>> f340e7d2
   revision = "a8f25bd1ab549f8b87afd48aa9181221e9d439bb"
   version = "v1.1.0"
 
@@ -603,10 +595,6 @@
 [solve-meta]
   analyzer-name = "dep"
   analyzer-version = 1
-<<<<<<< HEAD
-  inputs-digest = "f3c7a8f60bf74d83c852b3b5814657fc27cbde815990a119f32d85b5bae3b2bb"
-=======
   inputs-digest = "b266c8b2de6fdf0f649671d7f7524f26fc31a4e2f62cfcdaec3172570e01bdc0"
->>>>>>> f340e7d2
   solver-name = "gps-cdcl"
   solver-version = 1